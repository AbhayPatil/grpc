/*
 *
 * Copyright 2015 gRPC authors.
 *
 * Licensed under the Apache License, Version 2.0 (the "License");
 * you may not use this file except in compliance with the License.
 * You may obtain a copy of the License at
 *
 *     http://www.apache.org/licenses/LICENSE-2.0
 *
 * Unless required by applicable law or agreed to in writing, software
 * distributed under the License is distributed on an "AS IS" BASIS,
 * WITHOUT WARRANTIES OR CONDITIONS OF ANY KIND, either express or implied.
 * See the License for the specific language governing permissions and
 * limitations under the License.
 *
 */

#include "src/core/lib/iomgr/port.h"

// This test won't work except with posix sockets enabled
#ifdef GRPC_POSIX_SOCKET

#include "src/core/lib/iomgr/udp_server.h"

#include <netinet/in.h>
#include <string.h>
#include <sys/socket.h>
#include <unistd.h>

#include <grpc/grpc.h>
#include <grpc/support/alloc.h>
#include <grpc/support/log.h>
#include <grpc/support/sync.h>
#include <grpc/support/time.h>
#include <grpc/support/useful.h>

#include "src/core/lib/channel/channel_args.h"
#include "src/core/lib/iomgr/ev_posix.h"
#include "src/core/lib/iomgr/iomgr.h"
#include "src/core/lib/iomgr/socket_factory_posix.h"
#include "test/core/util/test_config.h"

#define LOG_TEST(x) gpr_log(GPR_INFO, "%s", #x)

static grpc_pollset* g_pollset;
static gpr_mu* g_mu;
static int g_number_of_reads = 0;
static int g_number_of_writes = 0;
static int g_number_of_bytes_read = 0;
static int g_number_of_orphan_calls = 0;

<<<<<<< HEAD
static void on_read(grpc_fd* emfd, void* user_data) {
=======
static bool on_read(grpc_exec_ctx* exec_ctx, grpc_fd* emfd, void* user_data) {
>>>>>>> 05cd3102
  char read_buffer[512];
  ssize_t byte_count;

  gpr_mu_lock(g_mu);
  byte_count =
      recv(grpc_fd_wrapped_fd(emfd), read_buffer, sizeof(read_buffer), 0);

  g_number_of_reads++;
  g_number_of_bytes_read += (int)byte_count;

  GPR_ASSERT(
      GRPC_LOG_IF_ERROR("pollset_kick", grpc_pollset_kick(g_pollset, nullptr)));
  gpr_mu_unlock(g_mu);
  return false;
}

<<<<<<< HEAD
static void on_write(grpc_fd* emfd, void* user_data) {
=======
static void on_write(grpc_exec_ctx* exec_ctx, grpc_fd* emfd, void* user_data,
                     grpc_closure* notify_on_write_closure) {
>>>>>>> 05cd3102
  gpr_mu_lock(g_mu);
  g_number_of_writes++;

  GPR_ASSERT(
      GRPC_LOG_IF_ERROR("pollset_kick", grpc_pollset_kick(g_pollset, nullptr)));
  gpr_mu_unlock(g_mu);
}

static void on_fd_orphaned(grpc_fd* emfd, grpc_closure* closure,
                           void* user_data) {
  gpr_log(GPR_INFO, "gRPC FD about to be orphaned: %d",
          grpc_fd_wrapped_fd(emfd));
  GRPC_CLOSURE_SCHED(exec_ctx, closure, GRPC_ERROR_NONE);
  g_number_of_orphan_calls++;
}

struct test_socket_factory {
  grpc_socket_factory base;
  int number_of_socket_calls;
  int number_of_bind_calls;
};
typedef struct test_socket_factory test_socket_factory;

static int test_socket_factory_socket(grpc_socket_factory* factory, int domain,
                                      int type, int protocol) {
  test_socket_factory* f = (test_socket_factory*)factory;
  f->number_of_socket_calls++;
  return socket(domain, type, protocol);
}

static int test_socket_factory_bind(grpc_socket_factory* factory, int sockfd,
                                    const grpc_resolved_address* addr) {
  test_socket_factory* f = (test_socket_factory*)factory;
  f->number_of_bind_calls++;
  return bind(sockfd, (struct sockaddr*)addr->addr, (socklen_t)addr->len);
}

static int test_socket_factory_compare(grpc_socket_factory* a,
                                       grpc_socket_factory* b) {
  return GPR_ICMP(a, b);
}

static void test_socket_factory_destroy(grpc_socket_factory* factory) {
  test_socket_factory* f = (test_socket_factory*)factory;
  gpr_free(f);
}

static const grpc_socket_factory_vtable test_socket_factory_vtable = {
    test_socket_factory_socket, test_socket_factory_bind,
    test_socket_factory_compare, test_socket_factory_destroy};

static test_socket_factory* test_socket_factory_create(void) {
  test_socket_factory* factory = static_cast<test_socket_factory*>(
      gpr_malloc(sizeof(test_socket_factory)));
  grpc_socket_factory_init(&factory->base, &test_socket_factory_vtable);
  factory->number_of_socket_calls = 0;
  factory->number_of_bind_calls = 0;
  return factory;
}

static void test_no_op(void) {
  grpc_core::ExecCtx exec_ctx;
  grpc_udp_server* s = grpc_udp_server_create(nullptr);
  grpc_udp_server_destroy(s, nullptr);
}

static void test_no_op_with_start(void) {
  grpc_core::ExecCtx exec_ctx;
  grpc_udp_server* s = grpc_udp_server_create(nullptr);
  LOG_TEST("test_no_op_with_start");
  grpc_udp_server_start(s, nullptr, 0, nullptr);
  grpc_udp_server_destroy(s, nullptr);
}

static void test_no_op_with_port(void) {
  g_number_of_orphan_calls = 0;
  grpc_core::ExecCtx exec_ctx;
  grpc_resolved_address resolved_addr;
  struct sockaddr_in* addr = (struct sockaddr_in*)resolved_addr.addr;
  grpc_udp_server* s = grpc_udp_server_create(nullptr);
  LOG_TEST("test_no_op_with_port");

  memset(&resolved_addr, 0, sizeof(resolved_addr));
  resolved_addr.len = sizeof(struct sockaddr_in);
  addr->sin_family = AF_INET;
  GPR_ASSERT(grpc_udp_server_add_port(s, &resolved_addr, on_read, on_write,
                                      on_fd_orphaned));

  grpc_udp_server_destroy(s, nullptr);

  /* The server had a single FD, which should have been orphaned. */
  GPR_ASSERT(g_number_of_orphan_calls == 1);
}

static void test_no_op_with_port_and_socket_factory(void) {
  g_number_of_orphan_calls = 0;
  grpc_core::ExecCtx exec_ctx;
  grpc_resolved_address resolved_addr;
  struct sockaddr_in* addr = (struct sockaddr_in*)resolved_addr.addr;

  test_socket_factory* socket_factory = test_socket_factory_create();
  grpc_arg socket_factory_arg =
      grpc_socket_factory_to_arg(&socket_factory->base);
  grpc_channel_args* channel_args =
      grpc_channel_args_copy_and_add(nullptr, &socket_factory_arg, 1);
  grpc_udp_server* s = grpc_udp_server_create(channel_args);
  grpc_channel_args_destroy(channel_args);

  LOG_TEST("test_no_op_with_port_and_socket_factory");

  memset(&resolved_addr, 0, sizeof(resolved_addr));
  resolved_addr.len = sizeof(struct sockaddr_in);
  addr->sin_family = AF_INET;
  GPR_ASSERT(grpc_udp_server_add_port(s, &resolved_addr, on_read, on_write,
                                      on_fd_orphaned));
  GPR_ASSERT(socket_factory->number_of_socket_calls == 1);
  GPR_ASSERT(socket_factory->number_of_bind_calls == 1);

  grpc_udp_server_destroy(s, nullptr);

  grpc_socket_factory_unref(&socket_factory->base);

  /* The server had a single FD, which should have been orphaned. */
  GPR_ASSERT(g_number_of_orphan_calls == 1);
}

static void test_no_op_with_port_and_start(void) {
  g_number_of_orphan_calls = 0;
  grpc_core::ExecCtx exec_ctx;
  grpc_resolved_address resolved_addr;
  struct sockaddr_in* addr = (struct sockaddr_in*)resolved_addr.addr;
  grpc_udp_server* s = grpc_udp_server_create(nullptr);
  LOG_TEST("test_no_op_with_port_and_start");

  memset(&resolved_addr, 0, sizeof(resolved_addr));
  resolved_addr.len = sizeof(struct sockaddr_in);
  addr->sin_family = AF_INET;
  GPR_ASSERT(grpc_udp_server_add_port(s, &resolved_addr, on_read, on_write,
                                      on_fd_orphaned));

  grpc_udp_server_start(s, nullptr, 0, nullptr);

  grpc_udp_server_destroy(s, nullptr);

  /* The server had a single FD, which is orphaned exactly once in *
   * grpc_udp_server_destroy. */
  GPR_ASSERT(g_number_of_orphan_calls == 1);
}

static void test_receive(int number_of_clients) {
  grpc_core::ExecCtx exec_ctx;
  grpc_resolved_address resolved_addr;
  struct sockaddr_storage* addr = (struct sockaddr_storage*)resolved_addr.addr;
  int clifd, svrfd;
  grpc_udp_server* s = grpc_udp_server_create(nullptr);
  int i;
  grpc_millis deadline;
  grpc_pollset* pollsets[1];
  LOG_TEST("test_receive");
  gpr_log(GPR_INFO, "clients=%d", number_of_clients);

  g_number_of_bytes_read = 0;
  g_number_of_orphan_calls = 0;

  memset(&resolved_addr, 0, sizeof(resolved_addr));
  resolved_addr.len = sizeof(struct sockaddr_storage);
  addr->ss_family = AF_INET;
  GPR_ASSERT(grpc_udp_server_add_port(s, &resolved_addr, on_read, on_write,
                                      on_fd_orphaned));

  svrfd = grpc_udp_server_get_fd(s, 0);
  GPR_ASSERT(svrfd >= 0);
  GPR_ASSERT(getsockname(svrfd, (struct sockaddr*)addr,
                         (socklen_t*)&resolved_addr.len) == 0);
  GPR_ASSERT(resolved_addr.len <= sizeof(struct sockaddr_storage));

  pollsets[0] = g_pollset;
  grpc_udp_server_start(s, pollsets, 1, nullptr);

  gpr_mu_lock(g_mu);

  for (i = 0; i < number_of_clients; i++) {
    deadline =
        grpc_timespec_to_millis_round_up(grpc_timeout_seconds_to_deadline(10));

    int number_of_bytes_read_before = g_number_of_bytes_read;
    /* Create a socket, send a packet to the UDP server. */
    clifd = socket(addr->ss_family, SOCK_DGRAM, 0);
    GPR_ASSERT(clifd >= 0);
    GPR_ASSERT(connect(clifd, (struct sockaddr*)addr,
                       (socklen_t)resolved_addr.len) == 0);
    GPR_ASSERT(5 == write(clifd, "hello", 5));
<<<<<<< HEAD
    while (g_number_of_reads == number_of_reads_before &&
           deadline > grpc_core::ExecCtx::Get()->Now()) {
=======
    while (g_number_of_bytes_read < (number_of_bytes_read_before + 5) &&
           deadline > grpc_exec_ctx_now(&exec_ctx)) {
>>>>>>> 05cd3102
      grpc_pollset_worker* worker = nullptr;
      GPR_ASSERT(GRPC_LOG_IF_ERROR(
          "pollset_work", grpc_pollset_work(g_pollset, &worker, deadline)));
      gpr_mu_unlock(g_mu);
      grpc_core::ExecCtx::Get()->Flush();
      gpr_mu_lock(g_mu);
    }
    close(clifd);
  }
  GPR_ASSERT(g_number_of_bytes_read == 5 * number_of_clients);

  gpr_mu_unlock(g_mu);

  grpc_udp_server_destroy(s, nullptr);

  /* The server had a single FD, which is orphaned exactly once in *
   * grpc_udp_server_destroy. */
  GPR_ASSERT(g_number_of_orphan_calls == 1);
}

static void destroy_pollset(void* p, grpc_error* error) {
  grpc_pollset_destroy(static_cast<grpc_pollset*>(p));
}

int main(int argc, char** argv) {
  grpc_closure destroyed;
  grpc_test_init(argc, argv);
  grpc_init();
  {
    grpc_core::ExecCtx exec_ctx;
    g_pollset = static_cast<grpc_pollset*>(gpr_zalloc(grpc_pollset_size()));
    grpc_pollset_init(g_pollset, &g_mu);

    test_no_op();
    test_no_op_with_start();
    test_no_op_with_port();
    test_no_op_with_port_and_socket_factory();
    test_no_op_with_port_and_start();
    test_receive(1);
    test_receive(10);

    GRPC_CLOSURE_INIT(&destroyed, destroy_pollset, g_pollset,
                      grpc_schedule_on_exec_ctx);
    grpc_pollset_shutdown(g_pollset, &destroyed);
    grpc_core::ExecCtx::Get()->Flush();
    gpr_free(g_pollset);
  }
  grpc_shutdown();
  return 0;
}

#else /* GRPC_POSIX_SOCKET */

int main(int argc, char** argv) { return 1; }

#endif /* GRPC_POSIX_SOCKET */<|MERGE_RESOLUTION|>--- conflicted
+++ resolved
@@ -50,11 +50,7 @@
 static int g_number_of_bytes_read = 0;
 static int g_number_of_orphan_calls = 0;
 
-<<<<<<< HEAD
-static void on_read(grpc_fd* emfd, void* user_data) {
-=======
-static bool on_read(grpc_exec_ctx* exec_ctx, grpc_fd* emfd, void* user_data) {
->>>>>>> 05cd3102
+static bool on_read(grpc_fd* emfd, void* user_data) {
   char read_buffer[512];
   ssize_t byte_count;
 
@@ -71,12 +67,8 @@
   return false;
 }
 
-<<<<<<< HEAD
-static void on_write(grpc_fd* emfd, void* user_data) {
-=======
-static void on_write(grpc_exec_ctx* exec_ctx, grpc_fd* emfd, void* user_data,
+static void on_write(grpc_fd* emfd, void* user_data,
                      grpc_closure* notify_on_write_closure) {
->>>>>>> 05cd3102
   gpr_mu_lock(g_mu);
   g_number_of_writes++;
 
@@ -89,7 +81,7 @@
                            void* user_data) {
   gpr_log(GPR_INFO, "gRPC FD about to be orphaned: %d",
           grpc_fd_wrapped_fd(emfd));
-  GRPC_CLOSURE_SCHED(exec_ctx, closure, GRPC_ERROR_NONE);
+  GRPC_CLOSURE_SCHED(closure, GRPC_ERROR_NONE);
   g_number_of_orphan_calls++;
 }
 
@@ -269,13 +261,8 @@
     GPR_ASSERT(connect(clifd, (struct sockaddr*)addr,
                        (socklen_t)resolved_addr.len) == 0);
     GPR_ASSERT(5 == write(clifd, "hello", 5));
-<<<<<<< HEAD
-    while (g_number_of_reads == number_of_reads_before &&
+    while (g_number_of_bytes_read < (number_of_bytes_read_before + 5) &&
            deadline > grpc_core::ExecCtx::Get()->Now()) {
-=======
-    while (g_number_of_bytes_read < (number_of_bytes_read_before + 5) &&
-           deadline > grpc_exec_ctx_now(&exec_ctx)) {
->>>>>>> 05cd3102
       grpc_pollset_worker* worker = nullptr;
       GPR_ASSERT(GRPC_LOG_IF_ERROR(
           "pollset_work", grpc_pollset_work(g_pollset, &worker, deadline)));
