--- conflicted
+++ resolved
@@ -56,13 +56,10 @@
   GPR_ASSERT(GPR_ARRAY_SIZE(four) == 4);
   GPR_ASSERT(GPR_ARRAY_SIZE(five) == 5);
 
-<<<<<<< HEAD
-=======
   GPR_ASSERT(GPR_BITCOUNT((1u << 31) - 1) == 31);
   GPR_ASSERT(GPR_BITCOUNT(1u << 3) == 1);
   GPR_ASSERT(GPR_BITCOUNT(0) == 0);
 
->>>>>>> f08b067c
   GPR_ASSERT(GPR_BITSET(&bitset, 3) == 8);
   GPR_ASSERT(GPR_BITCOUNT(bitset) == 1);
   GPR_ASSERT(GPR_BITGET(bitset, 3) == 1);
