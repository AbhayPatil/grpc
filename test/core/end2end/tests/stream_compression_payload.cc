--- conflicted
+++ resolved
@@ -264,19 +264,10 @@
    payload and status. */
 static void test_invoke_request_response_with_payload(
     grpc_end2end_test_config config) {
-<<<<<<< HEAD
   grpc_channel_args* client_args = grpc_channel_args_set_compression_algorithm(
-      NULL, GRPC_COMPRESS_STREAM_GZIP);
+      nullptr, GRPC_COMPRESS_STREAM_GZIP);
   grpc_channel_args* server_args = grpc_channel_args_set_compression_algorithm(
-      NULL, GRPC_COMPRESS_STREAM_GZIP);
-=======
-  grpc_channel_args* client_args =
-      grpc_channel_args_set_stream_compression_algorithm(
-          nullptr, GRPC_STREAM_COMPRESS_GZIP);
-  grpc_channel_args* server_args =
-      grpc_channel_args_set_stream_compression_algorithm(
-          nullptr, GRPC_STREAM_COMPRESS_GZIP);
->>>>>>> b0bad8f3
+      nullptr, GRPC_COMPRESS_STREAM_GZIP);
   grpc_end2end_test_fixture f =
       begin_test(config, "test_invoke_request_response_with_payload",
                  client_args, server_args);
