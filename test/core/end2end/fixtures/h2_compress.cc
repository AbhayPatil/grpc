/*
 *
 * Copyright 2015 gRPC authors.
 *
 * Licensed under the Apache License, Version 2.0 (the "License");
 * you may not use this file except in compliance with the License.
 * You may obtain a copy of the License at
 *
 *     http://www.apache.org/licenses/LICENSE-2.0
 *
 * Unless required by applicable law or agreed to in writing, software
 * distributed under the License is distributed on an "AS IS" BASIS,
 * WITHOUT WARRANTIES OR CONDITIONS OF ANY KIND, either express or implied.
 * See the License for the specific language governing permissions and
 * limitations under the License.
 *
 */

#include "test/core/end2end/end2end_tests.h"

#include <string.h>

#include <grpc/support/alloc.h>
#include <grpc/support/host_port.h>
#include <grpc/support/log.h>
#include <grpc/support/sync.h>
#include <grpc/support/thd.h>
#include <grpc/support/useful.h>
#include "src/core/ext/filters/client_channel/client_channel.h"
#include "src/core/ext/filters/http/server/http_server_filter.h"
#include "src/core/ext/transport/chttp2/transport/chttp2_transport.h"
#include "src/core/lib/channel/channel_args.h"
#include "src/core/lib/channel/connected_channel.h"
#include "src/core/lib/surface/channel.h"
#include "src/core/lib/surface/server.h"
#include "test/core/util/port.h"
#include "test/core/util/test_config.h"

typedef struct fullstack_compression_fixture_data {
  char* localaddr;
  grpc_channel_args* client_args_compression;
  grpc_channel_args* server_args_compression;
} fullstack_compression_fixture_data;

static grpc_end2end_test_fixture chttp2_create_fixture_fullstack_compression(
    grpc_channel_args* client_args, grpc_channel_args* server_args) {
  grpc_end2end_test_fixture f;
  int port = grpc_pick_unused_port_or_die();
  fullstack_compression_fixture_data* ffd =
      static_cast<fullstack_compression_fixture_data*>(
          gpr_malloc(sizeof(fullstack_compression_fixture_data)));
  memset(ffd, 0, sizeof(fullstack_compression_fixture_data));

  gpr_join_host_port(&ffd->localaddr, "localhost", port);

  memset(&f, 0, sizeof(f));
  f.fixture_data = ffd;
  f.cq = grpc_completion_queue_create_for_next(nullptr);
  f.shutdown_cq = grpc_completion_queue_create_for_pluck(nullptr);

  return f;
}

void chttp2_init_client_fullstack_compression(grpc_end2end_test_fixture* f,
                                              grpc_channel_args* client_args) {
  fullstack_compression_fixture_data* ffd =
      static_cast<fullstack_compression_fixture_data*>(f->fixture_data);
<<<<<<< HEAD
  if (ffd->client_args_compression != NULL) {
    grpc_core::ExecCtx _local_exec_ctx;
    grpc_channel_args_destroy(ffd->client_args_compression);
=======
  if (ffd->client_args_compression != nullptr) {
    grpc_exec_ctx exec_ctx = GRPC_EXEC_CTX_INIT;
    grpc_channel_args_destroy(&exec_ctx, ffd->client_args_compression);
    grpc_exec_ctx_finish(&exec_ctx);
>>>>>>> 82c8f945
  }
  ffd->client_args_compression = grpc_channel_args_set_compression_algorithm(
      client_args, GRPC_COMPRESS_GZIP);
  f->client = grpc_insecure_channel_create(
      ffd->localaddr, ffd->client_args_compression, nullptr);
}

void chttp2_init_server_fullstack_compression(grpc_end2end_test_fixture* f,
                                              grpc_channel_args* server_args) {
  fullstack_compression_fixture_data* ffd =
      static_cast<fullstack_compression_fixture_data*>(f->fixture_data);
<<<<<<< HEAD
  if (ffd->server_args_compression != NULL) {
    grpc_core::ExecCtx _local_exec_ctx;
    grpc_channel_args_destroy(ffd->server_args_compression);
=======
  if (ffd->server_args_compression != nullptr) {
    grpc_exec_ctx exec_ctx = GRPC_EXEC_CTX_INIT;
    grpc_channel_args_destroy(&exec_ctx, ffd->server_args_compression);
    grpc_exec_ctx_finish(&exec_ctx);
>>>>>>> 82c8f945
  }
  ffd->server_args_compression = grpc_channel_args_set_compression_algorithm(
      server_args, GRPC_COMPRESS_GZIP);
  if (f->server) {
    grpc_server_destroy(f->server);
  }
  f->server = grpc_server_create(ffd->server_args_compression, nullptr);
  grpc_server_register_completion_queue(f->server, f->cq, nullptr);
  GPR_ASSERT(grpc_server_add_insecure_http2_port(f->server, ffd->localaddr));
  grpc_server_start(f->server);
}

void chttp2_tear_down_fullstack_compression(grpc_end2end_test_fixture* f) {
  grpc_core::ExecCtx _local_exec_ctx;
  fullstack_compression_fixture_data* ffd =
      static_cast<fullstack_compression_fixture_data*>(f->fixture_data);
  grpc_channel_args_destroy(ffd->client_args_compression);
  grpc_channel_args_destroy(ffd->server_args_compression);
  gpr_free(ffd->localaddr);
  gpr_free(ffd);
}

/* All test configurations */
static grpc_end2end_test_config configs[] = {
    {"chttp2/fullstack_compression",
     FEATURE_MASK_SUPPORTS_DELAYED_CONNECTION |
         FEATURE_MASK_SUPPORTS_CLIENT_CHANNEL |
         FEATURE_MASK_SUPPORTS_AUTHORITY_HEADER,
     chttp2_create_fixture_fullstack_compression,
     chttp2_init_client_fullstack_compression,
     chttp2_init_server_fullstack_compression,
     chttp2_tear_down_fullstack_compression},
};

int main(int argc, char** argv) {
  size_t i;

  grpc_test_init(argc, argv);
  grpc_end2end_tests_pre_init();
  grpc_init();

  for (i = 0; i < sizeof(configs) / sizeof(*configs); i++) {
    grpc_end2end_tests(argc, argv, configs[i]);
  }

  grpc_shutdown();

  return 0;
}<|MERGE_RESOLUTION|>--- conflicted
+++ resolved
@@ -65,16 +65,9 @@
                                               grpc_channel_args* client_args) {
   fullstack_compression_fixture_data* ffd =
       static_cast<fullstack_compression_fixture_data*>(f->fixture_data);
-<<<<<<< HEAD
-  if (ffd->client_args_compression != NULL) {
+  if (ffd->client_args_compression != nullptr) {
     grpc_core::ExecCtx _local_exec_ctx;
     grpc_channel_args_destroy(ffd->client_args_compression);
-=======
-  if (ffd->client_args_compression != nullptr) {
-    grpc_exec_ctx exec_ctx = GRPC_EXEC_CTX_INIT;
-    grpc_channel_args_destroy(&exec_ctx, ffd->client_args_compression);
-    grpc_exec_ctx_finish(&exec_ctx);
->>>>>>> 82c8f945
   }
   ffd->client_args_compression = grpc_channel_args_set_compression_algorithm(
       client_args, GRPC_COMPRESS_GZIP);
@@ -86,16 +79,9 @@
                                               grpc_channel_args* server_args) {
   fullstack_compression_fixture_data* ffd =
       static_cast<fullstack_compression_fixture_data*>(f->fixture_data);
-<<<<<<< HEAD
-  if (ffd->server_args_compression != NULL) {
+  if (ffd->server_args_compression != nullptr) {
     grpc_core::ExecCtx _local_exec_ctx;
     grpc_channel_args_destroy(ffd->server_args_compression);
-=======
-  if (ffd->server_args_compression != nullptr) {
-    grpc_exec_ctx exec_ctx = GRPC_EXEC_CTX_INIT;
-    grpc_channel_args_destroy(&exec_ctx, ffd->server_args_compression);
-    grpc_exec_ctx_finish(&exec_ctx);
->>>>>>> 82c8f945
   }
   ffd->server_args_compression = grpc_channel_args_set_compression_algorithm(
       server_args, GRPC_COMPRESS_GZIP);
