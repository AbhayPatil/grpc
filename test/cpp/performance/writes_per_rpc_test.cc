/*
 *
 * Copyright 2017 gRPC authors.
 *
 * Licensed under the Apache License, Version 2.0 (the "License");
 * you may not use this file except in compliance with the License.
 * You may obtain a copy of the License at
 *
 *     http://www.apache.org/licenses/LICENSE-2.0
 *
 * Unless required by applicable law or agreed to in writing, software
 * distributed under the License is distributed on an "AS IS" BASIS,
 * WITHOUT WARRANTIES OR CONDITIONS OF ANY KIND, either express or implied.
 * See the License for the specific language governing permissions and
 * limitations under the License.
 *
 */

#include <grpc++/channel.h>
#include <grpc++/create_channel.h>
#include <grpc++/impl/grpc_library.h>
#include <grpc++/security/credentials.h>
#include <grpc++/security/server_credentials.h>
#include <grpc++/server.h>
#include <grpc++/server_builder.h>
#include <grpc/support/log.h>
#include <gtest/gtest.h>

#include "src/core/ext/transport/chttp2/transport/chttp2_transport.h"
#include "src/core/lib/channel/channel_args.h"
#include "src/core/lib/iomgr/endpoint.h"
#include "src/core/lib/iomgr/endpoint_pair.h"
#include "src/core/lib/iomgr/exec_ctx.h"
#include "src/core/lib/iomgr/tcp_posix.h"
#include "src/core/lib/surface/channel.h"
#include "src/core/lib/surface/completion_queue.h"
#include "src/core/lib/surface/server.h"
#include "test/core/util/passthru_endpoint.h"
#include "test/core/util/port.h"

#include "src/cpp/client/create_channel_internal.h"
#include "src/proto/grpc/testing/echo.grpc.pb.h"
#include "test/core/util/test_config.h"

namespace grpc {
namespace testing {

static void* tag(intptr_t x) { return reinterpret_cast<void*>(x); }

static void ApplyCommonServerBuilderConfig(ServerBuilder* b) {
  b->SetMaxReceiveMessageSize(INT_MAX);
  b->SetMaxSendMessageSize(INT_MAX);
}

static void ApplyCommonChannelArguments(ChannelArguments* c) {
  c->SetInt(GRPC_ARG_MAX_RECEIVE_MESSAGE_LENGTH, INT_MAX);
  c->SetInt(GRPC_ARG_MAX_SEND_MESSAGE_LENGTH, INT_MAX);
}

static class InitializeStuff {
 public:
  InitializeStuff() {
    init_lib_.init();
    rq_ = grpc_resource_quota_create("bm");
  }

  ~InitializeStuff() { init_lib_.shutdown(); }

  grpc_resource_quota* rq() { return rq_; }

 private:
  internal::GrpcLibrary init_lib_;
  grpc_resource_quota* rq_;
} initialize_stuff;

class EndpointPairFixture {
 public:
  EndpointPairFixture(Service* service, grpc_endpoint_pair endpoints) {
    ServerBuilder b;
    cq_ = b.AddCompletionQueue(true);
    b.RegisterService(service);
    ApplyCommonServerBuilderConfig(&b);
    server_ = b.BuildAndStart();

    grpc_core::ExecCtx _local_exec_ctx;

    /* add server endpoint to server_ */
    {
      const grpc_channel_args* server_args =
          grpc_server_get_channel_args(server_->c_server());
      grpc_transport* transport = grpc_create_chttp2_transport(
          server_args, endpoints.server, 0 /* is_client */);

      grpc_pollset** pollsets;
      size_t num_pollsets = 0;
      grpc_server_get_pollsets(server_->c_server(), &pollsets, &num_pollsets);

      for (size_t i = 0; i < num_pollsets; i++) {
        grpc_endpoint_add_to_pollset(endpoints.server, pollsets[i]);
      }

<<<<<<< HEAD
      grpc_server_setup_transport(server_->c_server(), transport, NULL,
                                  server_args);
      grpc_chttp2_transport_start_reading(transport, NULL);
=======
      grpc_server_setup_transport(&exec_ctx, server_->c_server(), transport,
                                  nullptr, server_args);
      grpc_chttp2_transport_start_reading(&exec_ctx, transport, nullptr);
>>>>>>> 82c8f945
    }

    /* create channel */
    {
      ChannelArguments args;
      args.SetString(GRPC_ARG_DEFAULT_AUTHORITY, "test.authority");
      ApplyCommonChannelArguments(&args);

      grpc_channel_args c_args = args.c_channel_args();
      grpc_transport* transport =
          grpc_create_chttp2_transport(&c_args, endpoints.client, 1);
      GPR_ASSERT(transport);
      grpc_channel* channel = grpc_channel_create(
<<<<<<< HEAD
          "target", &c_args, GRPC_CLIENT_DIRECT_CHANNEL, transport);
      grpc_chttp2_transport_start_reading(transport, NULL);
=======
          &exec_ctx, "target", &c_args, GRPC_CLIENT_DIRECT_CHANNEL, transport);
      grpc_chttp2_transport_start_reading(&exec_ctx, transport, nullptr);
>>>>>>> 82c8f945

      channel_ = CreateChannelInternal("", channel);
    }
  }

  virtual ~EndpointPairFixture() {
    server_->Shutdown();
    cq_->Shutdown();
    void* tag;
    bool ok;
    while (cq_->Next(&tag, &ok)) {
    }
  }

  ServerCompletionQueue* cq() { return cq_.get(); }
  std::shared_ptr<Channel> channel() { return channel_; }

 private:
  std::unique_ptr<Server> server_;
  std::unique_ptr<ServerCompletionQueue> cq_;
  std::shared_ptr<Channel> channel_;
};

class InProcessCHTTP2 : public EndpointPairFixture {
 public:
  InProcessCHTTP2(Service* service)
      : EndpointPairFixture(service, MakeEndpoints()) {}

  int writes_performed() const { return stats_.num_writes; }

 private:
  grpc_passthru_endpoint_stats stats_;

  grpc_endpoint_pair MakeEndpoints() {
    grpc_endpoint_pair p;
    grpc_passthru_endpoint_create(&p.client, &p.server, initialize_stuff.rq(),
                                  &stats_);
    return p;
  }
};

static double UnaryPingPong(int request_size, int response_size) {
  const int kIterations = 10000;

  EchoTestService::AsyncService service;
  std::unique_ptr<InProcessCHTTP2> fixture(new InProcessCHTTP2(&service));
  EchoRequest send_request;
  EchoResponse send_response;
  EchoResponse recv_response;
  if (request_size > 0) {
    send_request.set_message(std::string(request_size, 'a'));
  }
  if (response_size > 0) {
    send_response.set_message(std::string(response_size, 'a'));
  }
  Status recv_status;
  struct ServerEnv {
    ServerContext ctx;
    EchoRequest recv_request;
    grpc::ServerAsyncResponseWriter<EchoResponse> response_writer;
    ServerEnv() : response_writer(&ctx) {}
  };
  uint8_t server_env_buffer[2 * sizeof(ServerEnv)];
  ServerEnv* server_env[2] = {
      reinterpret_cast<ServerEnv*>(server_env_buffer),
      reinterpret_cast<ServerEnv*>(server_env_buffer + sizeof(ServerEnv))};
  new (server_env[0]) ServerEnv;
  new (server_env[1]) ServerEnv;
  service.RequestEcho(&server_env[0]->ctx, &server_env[0]->recv_request,
                      &server_env[0]->response_writer, fixture->cq(),
                      fixture->cq(), tag(0));
  service.RequestEcho(&server_env[1]->ctx, &server_env[1]->recv_request,
                      &server_env[1]->response_writer, fixture->cq(),
                      fixture->cq(), tag(1));
  std::unique_ptr<EchoTestService::Stub> stub(
      EchoTestService::NewStub(fixture->channel()));
  for (int iteration = 0; iteration < kIterations; iteration++) {
    recv_response.Clear();
    ClientContext cli_ctx;
    std::unique_ptr<ClientAsyncResponseReader<EchoResponse>> response_reader(
        stub->AsyncEcho(&cli_ctx, send_request, fixture->cq()));
    void* t;
    bool ok;
    GPR_ASSERT(fixture->cq()->Next(&t, &ok));
    GPR_ASSERT(ok);
    GPR_ASSERT(t == tag(0) || t == tag(1));
    intptr_t slot = reinterpret_cast<intptr_t>(t);
    ServerEnv* senv = server_env[slot];
    senv->response_writer.Finish(send_response, Status::OK, tag(3));
    response_reader->Finish(&recv_response, &recv_status, tag(4));
    for (int i = (1 << 3) | (1 << 4); i != 0;) {
      GPR_ASSERT(fixture->cq()->Next(&t, &ok));
      GPR_ASSERT(ok);
      int tagnum = (int)reinterpret_cast<intptr_t>(t);
      GPR_ASSERT(i & (1 << tagnum));
      i -= 1 << tagnum;
    }
    GPR_ASSERT(recv_status.ok());

    senv->~ServerEnv();
    senv = new (senv) ServerEnv();
    service.RequestEcho(&senv->ctx, &senv->recv_request, &senv->response_writer,
                        fixture->cq(), fixture->cq(), tag(slot));
  }

  double writes_per_iteration =
      (double)fixture->writes_performed() / (double)kIterations;

  fixture.reset();
  server_env[0]->~ServerEnv();
  server_env[1]->~ServerEnv();

  return writes_per_iteration;
}

TEST(WritesPerRpcTest, UnaryPingPong) {
  EXPECT_LT(UnaryPingPong(0, 0), 2.05);
  EXPECT_LT(UnaryPingPong(1, 0), 2.05);
  EXPECT_LT(UnaryPingPong(0, 1), 2.05);
  EXPECT_LT(UnaryPingPong(4096, 0), 2.5);
  EXPECT_LT(UnaryPingPong(0, 4096), 2.5);
}

}  // namespace testing
}  // namespace grpc

int main(int argc, char** argv) {
  grpc_test_init(argc, argv);
  ::testing::InitGoogleTest(&argc, argv);
  return RUN_ALL_TESTS();
}<|MERGE_RESOLUTION|>--- conflicted
+++ resolved
@@ -99,15 +99,9 @@
         grpc_endpoint_add_to_pollset(endpoints.server, pollsets[i]);
       }
 
-<<<<<<< HEAD
-      grpc_server_setup_transport(server_->c_server(), transport, NULL,
+      grpc_server_setup_transport(server_->c_server(), transport, nullptr,
                                   server_args);
-      grpc_chttp2_transport_start_reading(transport, NULL);
-=======
-      grpc_server_setup_transport(&exec_ctx, server_->c_server(), transport,
-                                  nullptr, server_args);
-      grpc_chttp2_transport_start_reading(&exec_ctx, transport, nullptr);
->>>>>>> 82c8f945
+      grpc_chttp2_transport_start_reading(transport, nullptr);
     }
 
     /* create channel */
@@ -121,13 +115,8 @@
           grpc_create_chttp2_transport(&c_args, endpoints.client, 1);
       GPR_ASSERT(transport);
       grpc_channel* channel = grpc_channel_create(
-<<<<<<< HEAD
           "target", &c_args, GRPC_CLIENT_DIRECT_CHANNEL, transport);
-      grpc_chttp2_transport_start_reading(transport, NULL);
-=======
-          &exec_ctx, "target", &c_args, GRPC_CLIENT_DIRECT_CHANNEL, transport);
-      grpc_chttp2_transport_start_reading(&exec_ctx, transport, nullptr);
->>>>>>> 82c8f945
+      grpc_chttp2_transport_start_reading(transport, nullptr);
 
       channel_ = CreateChannelInternal("", channel);
     }
