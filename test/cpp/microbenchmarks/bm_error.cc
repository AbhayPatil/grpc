/*
 *
 * Copyright 2015 gRPC authors.
 *
 * Licensed under the Apache License, Version 2.0 (the "License");
 * you may not use this file except in compliance with the License.
 * You may obtain a copy of the License at
 *
 *     http://www.apache.org/licenses/LICENSE-2.0
 *
 * Unless required by applicable law or agreed to in writing, software
 * distributed under the License is distributed on an "AS IS" BASIS,
 * WITHOUT WARRANTIES OR CONDITIONS OF ANY KIND, either express or implied.
 * See the License for the specific language governing permissions and
 * limitations under the License.
 *
 */

/* Test various operations on grpc_error */

#include <benchmark/benchmark.h>
#include <memory>

#include "src/core/lib/iomgr/error.h"
#include "src/core/lib/transport/error_utils.h"

#include "test/cpp/microbenchmarks/helpers.h"

auto& force_library_initialization = Library::get();

class ErrorDeleter {
 public:
  void operator()(grpc_error* error) { GRPC_ERROR_UNREF(error); }
};
typedef std::unique_ptr<grpc_error, ErrorDeleter> ErrorPtr;

static void BM_ErrorCreateFromStatic(benchmark::State& state) {
  TrackCounters track_counters;
  while (state.KeepRunning()) {
    GRPC_ERROR_UNREF(GRPC_ERROR_CREATE_FROM_STATIC_STRING("Error"));
  }
  track_counters.Finish(state);
}
BENCHMARK(BM_ErrorCreateFromStatic);

static void BM_ErrorCreateFromCopied(benchmark::State& state) {
  TrackCounters track_counters;
  while (state.KeepRunning()) {
    GRPC_ERROR_UNREF(GRPC_ERROR_CREATE_FROM_COPIED_STRING("Error not inline"));
  }
  track_counters.Finish(state);
}
BENCHMARK(BM_ErrorCreateFromCopied);

static void BM_ErrorCreateAndSetStatus(benchmark::State& state) {
  TrackCounters track_counters;
  while (state.KeepRunning()) {
    GRPC_ERROR_UNREF(
        grpc_error_set_int(GRPC_ERROR_CREATE_FROM_STATIC_STRING("Error"),
                           GRPC_ERROR_INT_GRPC_STATUS, GRPC_STATUS_ABORTED));
  }
  track_counters.Finish(state);
}
BENCHMARK(BM_ErrorCreateAndSetStatus);

static void BM_ErrorCreateAndSetIntAndStr(benchmark::State& state) {
  TrackCounters track_counters;
  while (state.KeepRunning()) {
    GRPC_ERROR_UNREF(grpc_error_set_str(
        grpc_error_set_int(
            GRPC_ERROR_CREATE_FROM_STATIC_STRING("GOAWAY received"),
            GRPC_ERROR_INT_HTTP2_ERROR, (intptr_t)0),
        GRPC_ERROR_STR_RAW_BYTES, grpc_slice_from_static_string("raw bytes")));
  }
  track_counters.Finish(state);
}
BENCHMARK(BM_ErrorCreateAndSetIntAndStr);

static void BM_ErrorCreateAndSetIntLoop(benchmark::State& state) {
  TrackCounters track_counters;
  grpc_error* error = GRPC_ERROR_CREATE_FROM_STATIC_STRING("Error");
  int n = 0;
  while (state.KeepRunning()) {
    error = grpc_error_set_int(error, GRPC_ERROR_INT_GRPC_STATUS, n++);
  }
  GRPC_ERROR_UNREF(error);
  track_counters.Finish(state);
}
BENCHMARK(BM_ErrorCreateAndSetIntLoop);

static void BM_ErrorCreateAndSetStrLoop(benchmark::State& state) {
  TrackCounters track_counters;
  grpc_error* error = GRPC_ERROR_CREATE_FROM_STATIC_STRING("Error");
  const char* str = "hello";
  while (state.KeepRunning()) {
    error = grpc_error_set_str(error, GRPC_ERROR_STR_GRPC_MESSAGE,
                               grpc_slice_from_static_string(str));
  }
  GRPC_ERROR_UNREF(error);
  track_counters.Finish(state);
}
BENCHMARK(BM_ErrorCreateAndSetStrLoop);

static void BM_ErrorRefUnref(benchmark::State& state) {
  TrackCounters track_counters;
  grpc_error* error = GRPC_ERROR_CREATE_FROM_STATIC_STRING("Error");
  while (state.KeepRunning()) {
    GRPC_ERROR_UNREF(GRPC_ERROR_REF(error));
  }
  GRPC_ERROR_UNREF(error);
  track_counters.Finish(state);
}
BENCHMARK(BM_ErrorRefUnref);

static void BM_ErrorUnrefNone(benchmark::State& state) {
  TrackCounters track_counters;
  while (state.KeepRunning()) {
    GRPC_ERROR_UNREF(GRPC_ERROR_NONE);
  }
}
BENCHMARK(BM_ErrorUnrefNone);

static void BM_ErrorGetIntFromNoError(benchmark::State& state) {
  TrackCounters track_counters;
  while (state.KeepRunning()) {
    intptr_t value;
    grpc_error_get_int(GRPC_ERROR_NONE, GRPC_ERROR_INT_GRPC_STATUS, &value);
  }
  track_counters.Finish(state);
}
BENCHMARK(BM_ErrorGetIntFromNoError);

static void BM_ErrorGetMissingInt(benchmark::State& state) {
  TrackCounters track_counters;
  ErrorPtr error(grpc_error_set_int(
      GRPC_ERROR_CREATE_FROM_STATIC_STRING("Error"), GRPC_ERROR_INT_INDEX, 1));
  while (state.KeepRunning()) {
    intptr_t value;
    grpc_error_get_int(error.get(), GRPC_ERROR_INT_OFFSET, &value);
  }
  track_counters.Finish(state);
}
BENCHMARK(BM_ErrorGetMissingInt);

static void BM_ErrorGetPresentInt(benchmark::State& state) {
  TrackCounters track_counters;
  ErrorPtr error(grpc_error_set_int(
      GRPC_ERROR_CREATE_FROM_STATIC_STRING("Error"), GRPC_ERROR_INT_OFFSET, 1));
  while (state.KeepRunning()) {
    intptr_t value;
    grpc_error_get_int(error.get(), GRPC_ERROR_INT_OFFSET, &value);
  }
  track_counters.Finish(state);
}
BENCHMARK(BM_ErrorGetPresentInt);

// Fixtures for tests: generate different kinds of errors
class ErrorNone {
 public:
  grpc_millis deadline() const { return deadline_; }
  grpc_error* error() const { return GRPC_ERROR_NONE; }

 private:
  const grpc_millis deadline_ = GRPC_MILLIS_INF_FUTURE;
};

class ErrorCancelled {
 public:
  grpc_millis deadline() const { return deadline_; }
  grpc_error* error() const { return GRPC_ERROR_CANCELLED; }

 private:
  const grpc_millis deadline_ = GRPC_MILLIS_INF_FUTURE;
};

class SimpleError {
 public:
  grpc_millis deadline() const { return deadline_; }
  grpc_error* error() const { return error_.get(); }

 private:
  const grpc_millis deadline_ = GRPC_MILLIS_INF_FUTURE;
  ErrorPtr error_{GRPC_ERROR_CREATE_FROM_STATIC_STRING("Error")};
};

class ErrorWithGrpcStatus {
 public:
  grpc_millis deadline() const { return deadline_; }
  grpc_error* error() const { return error_.get(); }

 private:
  const grpc_millis deadline_ = GRPC_MILLIS_INF_FUTURE;
  ErrorPtr error_{grpc_error_set_int(
      GRPC_ERROR_CREATE_FROM_STATIC_STRING("Error"), GRPC_ERROR_INT_GRPC_STATUS,
      GRPC_STATUS_UNIMPLEMENTED)};
};

class ErrorWithHttpError {
 public:
  grpc_millis deadline() const { return deadline_; }
  grpc_error* error() const { return error_.get(); }

 private:
  const grpc_millis deadline_ = GRPC_MILLIS_INF_FUTURE;
  ErrorPtr error_{grpc_error_set_int(
      GRPC_ERROR_CREATE_FROM_STATIC_STRING("Error"), GRPC_ERROR_INT_HTTP2_ERROR,
      GRPC_HTTP2_COMPRESSION_ERROR)};
};

class ErrorWithNestedGrpcStatus {
 public:
  grpc_millis deadline() const { return deadline_; }
  grpc_error* error() const { return error_.get(); }

 private:
  const grpc_millis deadline_ = GRPC_MILLIS_INF_FUTURE;
  ErrorPtr nested_error_{grpc_error_set_int(
      GRPC_ERROR_CREATE_FROM_STATIC_STRING("Error"), GRPC_ERROR_INT_GRPC_STATUS,
      GRPC_STATUS_UNIMPLEMENTED)};
  grpc_error* nested_errors_[1] = {nested_error_.get()};
  ErrorPtr error_{GRPC_ERROR_CREATE_REFERENCING_FROM_STATIC_STRING(
      "Error", nested_errors_, 1)};
};

template <class Fixture>
static void BM_ErrorStringOnNewError(benchmark::State& state) {
  TrackCounters track_counters;
  while (state.KeepRunning()) {
    Fixture fixture;
    grpc_error_string(fixture.error());
  }
  track_counters.Finish(state);
}

template <class Fixture>
static void BM_ErrorStringRepeatedly(benchmark::State& state) {
  TrackCounters track_counters;
  Fixture fixture;
  while (state.KeepRunning()) {
    grpc_error_string(fixture.error());
  }
  track_counters.Finish(state);
}

template <class Fixture>
static void BM_ErrorGetStatus(benchmark::State& state) {
  TrackCounters track_counters;
  Fixture fixture;
  grpc_core::ExecCtx _local_exec_ctx;
  while (state.KeepRunning()) {
    grpc_status_code status;
    grpc_slice slice;
<<<<<<< HEAD
    grpc_error_get_status(fixture.error(), fixture.deadline(), &status, &slice,
                          NULL);
=======
    grpc_error_get_status(&exec_ctx, fixture.error(), fixture.deadline(),
                          &status, &slice, nullptr);
>>>>>>> 82c8f945
  }

  track_counters.Finish(state);
}

template <class Fixture>
static void BM_ErrorGetStatusCode(benchmark::State& state) {
  TrackCounters track_counters;
  Fixture fixture;
  grpc_core::ExecCtx _local_exec_ctx;
  while (state.KeepRunning()) {
    grpc_status_code status;
<<<<<<< HEAD
    grpc_error_get_status(fixture.error(), fixture.deadline(), &status, NULL,
                          NULL);
=======
    grpc_error_get_status(&exec_ctx, fixture.error(), fixture.deadline(),
                          &status, nullptr, nullptr);
>>>>>>> 82c8f945
  }

  track_counters.Finish(state);
}

template <class Fixture>
static void BM_ErrorHttpError(benchmark::State& state) {
  TrackCounters track_counters;
  Fixture fixture;
  grpc_core::ExecCtx _local_exec_ctx;
  while (state.KeepRunning()) {
    grpc_http2_error_code error;
<<<<<<< HEAD
    grpc_error_get_status(fixture.error(), fixture.deadline(), NULL, NULL,
                          &error);
=======
    grpc_error_get_status(&exec_ctx, fixture.error(), fixture.deadline(),
                          nullptr, nullptr, &error);
>>>>>>> 82c8f945
  }

  track_counters.Finish(state);
}

template <class Fixture>
static void BM_HasClearGrpcStatus(benchmark::State& state) {
  TrackCounters track_counters;
  Fixture fixture;
  while (state.KeepRunning()) {
    grpc_error_has_clear_grpc_status(fixture.error());
  }
  track_counters.Finish(state);
}

#define BENCHMARK_SUITE(fixture)                         \
  BENCHMARK_TEMPLATE(BM_ErrorStringOnNewError, fixture); \
  BENCHMARK_TEMPLATE(BM_ErrorStringRepeatedly, fixture); \
  BENCHMARK_TEMPLATE(BM_ErrorGetStatus, fixture);        \
  BENCHMARK_TEMPLATE(BM_ErrorGetStatusCode, fixture);    \
  BENCHMARK_TEMPLATE(BM_ErrorHttpError, fixture);        \
  BENCHMARK_TEMPLATE(BM_HasClearGrpcStatus, fixture)

BENCHMARK_SUITE(ErrorNone);
BENCHMARK_SUITE(ErrorCancelled);
BENCHMARK_SUITE(SimpleError);
BENCHMARK_SUITE(ErrorWithGrpcStatus);
BENCHMARK_SUITE(ErrorWithHttpError);
BENCHMARK_SUITE(ErrorWithNestedGrpcStatus);

BENCHMARK_MAIN();<|MERGE_RESOLUTION|>--- conflicted
+++ resolved
@@ -250,13 +250,8 @@
   while (state.KeepRunning()) {
     grpc_status_code status;
     grpc_slice slice;
-<<<<<<< HEAD
     grpc_error_get_status(fixture.error(), fixture.deadline(), &status, &slice,
-                          NULL);
-=======
-    grpc_error_get_status(&exec_ctx, fixture.error(), fixture.deadline(),
-                          &status, &slice, nullptr);
->>>>>>> 82c8f945
+                          nullptr);
   }
 
   track_counters.Finish(state);
@@ -269,13 +264,8 @@
   grpc_core::ExecCtx _local_exec_ctx;
   while (state.KeepRunning()) {
     grpc_status_code status;
-<<<<<<< HEAD
-    grpc_error_get_status(fixture.error(), fixture.deadline(), &status, NULL,
-                          NULL);
-=======
-    grpc_error_get_status(&exec_ctx, fixture.error(), fixture.deadline(),
-                          &status, nullptr, nullptr);
->>>>>>> 82c8f945
+    grpc_error_get_status(fixture.error(), fixture.deadline(), &status, nullptr,
+                          nullptr);
   }
 
   track_counters.Finish(state);
@@ -288,13 +278,8 @@
   grpc_core::ExecCtx _local_exec_ctx;
   while (state.KeepRunning()) {
     grpc_http2_error_code error;
-<<<<<<< HEAD
-    grpc_error_get_status(fixture.error(), fixture.deadline(), NULL, NULL,
+    grpc_error_get_status(fixture.error(), fixture.deadline(), nullptr, nullptr,
                           &error);
-=======
-    grpc_error_get_status(&exec_ctx, fixture.error(), fixture.deadline(),
-                          nullptr, nullptr, &error);
->>>>>>> 82c8f945
   }
 
   track_counters.Finish(state);
