/*
 *
 * Copyright 2015, Google Inc.
 * All rights reserved.
 *
 * Redistribution and use in source and binary forms, with or without
 * modification, are permitted provided that the following conditions are
 * met:
 *
 *     * Redistributions of source code must retain the above copyright
 * notice, this list of conditions and the following disclaimer.
 *     * Redistributions in binary form must reproduce the above
 * copyright notice, this list of conditions and the following disclaimer
 * in the documentation and/or other materials provided with the
 * distribution.
 *     * Neither the name of Google Inc. nor the names of its
 * contributors may be used to endorse or promote products derived from
 * this software without specific prior written permission.
 *
 * THIS SOFTWARE IS PROVIDED BY THE COPYRIGHT HOLDERS AND CONTRIBUTORS
 * "AS IS" AND ANY EXPRESS OR IMPLIED WARRANTIES, INCLUDING, BUT NOT
 * LIMITED TO, THE IMPLIED WARRANTIES OF MERCHANTABILITY AND FITNESS FOR
 * A PARTICULAR PURPOSE ARE DISCLAIMED. IN NO EVENT SHALL THE COPYRIGHT
 * OWNER OR CONTRIBUTORS BE LIABLE FOR ANY DIRECT, INDIRECT, INCIDENTAL,
 * SPECIAL, EXEMPLARY, OR CONSEQUENTIAL DAMAGES (INCLUDING, BUT NOT
 * LIMITED TO, PROCUREMENT OF SUBSTITUTE GOODS OR SERVICES; LOSS OF USE,
 * DATA, OR PROFITS; OR BUSINESS INTERRUPTION) HOWEVER CAUSED AND ON ANY
 * THEORY OF LIABILITY, WHETHER IN CONTRACT, STRICT LIABILITY, OR TORT
 * (INCLUDING NEGLIGENCE OR OTHERWISE) ARISING IN ANY WAY OUT OF THE USE
 * OF THIS SOFTWARE, EVEN IF ADVISED OF THE POSSIBILITY OF SUCH DAMAGE.
 *
 */

#include "rb_channel.h"

#include <ruby/ruby.h>

#include <grpc/grpc.h>
#include <grpc/grpc_security.h>
#include "rb_grpc.h"
#include "rb_call.h"
#include "rb_channel_args.h"
#include "rb_completion_queue.h"
#include "rb_credentials.h"
#include "rb_server.h"

/* id_channel is the name of the hidden ivar that preserves a reference to the
 * channel on a call, so that calls are not GCed before their channel.  */
static ID id_channel;

/* id_target is the name of the hidden ivar that preserves a reference to the
 * target string used to create the call, preserved so that it does not get
 * GCed before the channel */
static ID id_target;

/* id_cqueue is the name of the hidden ivar that preserves a reference to the
 * completion queue used to create the call, preserved so that it does not get
 * GCed before the channel */
static ID id_cqueue;

/* grpc_rb_cChannel is the ruby class that proxies grpc_channel. */
static VALUE grpc_rb_cChannel = Qnil;

/* Used during the conversion of a hash to channel args during channel setup */
static VALUE grpc_rb_cChannelArgs;

/* grpc_rb_channel wraps a grpc_channel.  It provides a peer ruby object,
 * 'mark' to minimize copying when a channel is created from ruby. */
typedef struct grpc_rb_channel {
  /* Holder of ruby objects involved in constructing the channel */
  VALUE mark;
  /* The actual channel */
  grpc_channel *wrapped;
} grpc_rb_channel;

/* Destroys Channel instances. */
static void grpc_rb_channel_free(void *p) {
  grpc_rb_channel *ch = NULL;
  if (p == NULL) {
    return;
  };
  ch = (grpc_rb_channel *)p;

  /* Deletes the wrapped object if the mark object is Qnil, which indicates
   * that no other object is the actual owner. */
  if (ch->wrapped != NULL && ch->mark == Qnil) {
    grpc_channel_destroy(ch->wrapped);
    rb_warning("channel gc: destroyed the c channel");
  } else {
    rb_warning("channel gc: did not destroy the c channel");
  }

  xfree(p);
}

/* Protects the mark object from GC */
static void grpc_rb_channel_mark(void *p) {
  grpc_rb_channel *channel = NULL;
  if (p == NULL) {
    return;
  }
  channel = (grpc_rb_channel *)p;
  if (channel->mark != Qnil) {
    rb_gc_mark(channel->mark);
  }
}

static rb_data_type_t grpc_channel_data_type = {
    "grpc_channel",
    {grpc_rb_channel_mark, grpc_rb_channel_free, GRPC_RB_MEMSIZE_UNAVAILABLE,
     {NULL, NULL}},
    NULL, NULL,
    RUBY_TYPED_FREE_IMMEDIATELY
};

/* Allocates grpc_rb_channel instances. */
static VALUE grpc_rb_channel_alloc(VALUE cls) {
  grpc_rb_channel *wrapper = ALLOC(grpc_rb_channel);
  wrapper->wrapped = NULL;
  wrapper->mark = Qnil;
  return TypedData_Wrap_Struct(cls, &grpc_channel_data_type, wrapper);
}

/*
  call-seq:
    insecure_channel = Channel:new("myhost:8080", {'arg1': 'value1'})
    creds = ...
    secure_channel = Channel:new("myhost:443", {'arg1': 'value1'}, creds)

  Creates channel instances. */
static VALUE grpc_rb_channel_init(int argc, VALUE *argv, VALUE self) {
  VALUE channel_args = Qnil;
  VALUE credentials = Qnil;
  VALUE target = Qnil;
  grpc_rb_channel *wrapper = NULL;
  grpc_credentials *creds = NULL;
  grpc_channel *ch = NULL;
  char *target_chars = NULL;
  grpc_channel_args args;
  MEMZERO(&args, grpc_channel_args, 1);

  /* "21" == 2 mandatory args, 1 (credentials) is optional */
  rb_scan_args(argc, argv, "21", &target, &channel_args, &credentials);

  TypedData_Get_Struct(self, grpc_rb_channel, &grpc_channel_data_type, wrapper);
  target_chars = StringValueCStr(target);
  grpc_rb_hash_convert_to_channel_args(channel_args, &args);
  if (credentials == Qnil) {
<<<<<<< HEAD
    ch = grpc_channel_create(target_chars, &args, NULL);
=======
    ch = grpc_insecure_channel_create(target_chars, &args);
>>>>>>> 95a98ca7
  } else {
    creds = grpc_rb_get_wrapped_credentials(credentials);
    ch = grpc_secure_channel_create(creds, target_chars, &args);
  }
  if (args.args != NULL) {
    xfree(args.args); /* Allocated by grpc_rb_hash_convert_to_channel_args */
  }
  if (ch == NULL) {
    rb_raise(rb_eRuntimeError, "could not create an rpc channel to target:%s",
             target_chars);
    return Qnil;
  }
  rb_ivar_set(self, id_target, target);
  wrapper->wrapped = ch;
  return self;
}

/* Clones Channel instances.

   Gives Channel a consistent implementation of Ruby's object copy/dup
   protocol. */
static VALUE grpc_rb_channel_init_copy(VALUE copy, VALUE orig) {
  grpc_rb_channel *orig_ch = NULL;
  grpc_rb_channel *copy_ch = NULL;

  if (copy == orig) {
    return copy;
  }

  /* Raise an error if orig is not a channel object or a subclass. */
  if (TYPE(orig) != T_DATA ||
      RDATA(orig)->dfree != (RUBY_DATA_FUNC)grpc_rb_channel_free) {
    rb_raise(rb_eTypeError, "not a %s", rb_obj_classname(grpc_rb_cChannel));
    return Qnil;
  }

  TypedData_Get_Struct(orig, grpc_rb_channel, &grpc_channel_data_type, orig_ch);
  TypedData_Get_Struct(copy, grpc_rb_channel, &grpc_channel_data_type, copy_ch);

  /* use ruby's MEMCPY to make a byte-for-byte copy of the channel wrapper
   * object. */
  MEMCPY(copy_ch, orig_ch, grpc_rb_channel, 1);
  return copy;
}

/* Create a call given a grpc_channel, in order to call method. The request
   is not sent until grpc_call_invoke is called. */
static VALUE grpc_rb_channel_create_call(VALUE self, VALUE cqueue, VALUE method,
                                         VALUE host, VALUE deadline) {
  VALUE res = Qnil;
  grpc_rb_channel *wrapper = NULL;
  grpc_call *call = NULL;
  grpc_channel *ch = NULL;
  grpc_completion_queue *cq = NULL;
  char *method_chars = StringValueCStr(method);
  char *host_chars = StringValueCStr(host);

  cq = grpc_rb_get_wrapped_completion_queue(cqueue);
  TypedData_Get_Struct(self, grpc_rb_channel, &grpc_channel_data_type, wrapper);
  ch = wrapper->wrapped;
  if (ch == NULL) {
    rb_raise(rb_eRuntimeError, "closed!");
    return Qnil;
  }

<<<<<<< HEAD
  call =
      grpc_channel_create_call(ch, cq, method_chars, host_chars,
                               grpc_rb_time_timeval(deadline,
                                                    /* absolute time */ 0),
                               NULL);
=======
  call = grpc_channel_create_call(ch, NULL, GRPC_PROPAGATE_DEFAULTS, cq,
                                  method_chars, host_chars,
                                  grpc_rb_time_timeval(deadline,
                                                       /* absolute time */ 0));
>>>>>>> 95a98ca7
  if (call == NULL) {
    rb_raise(rb_eRuntimeError, "cannot create call with method %s",
             method_chars);
    return Qnil;
  }
  res = grpc_rb_wrap_call(call);

  /* Make this channel an instance attribute of the call so that it is not GCed
   * before the call. */
  rb_ivar_set(res, id_channel, self);

  /* Make the completion queue an instance attribute of the call so that it is
   * not GCed before the call. */
  rb_ivar_set(res, id_cqueue, cqueue);
  return res;
}

/* Closes the channel, calling it's destroy method */
static VALUE grpc_rb_channel_destroy(VALUE self) {
  grpc_rb_channel *wrapper = NULL;
  grpc_channel *ch = NULL;

  TypedData_Get_Struct(self, grpc_rb_channel, &grpc_channel_data_type, wrapper);
  ch = wrapper->wrapped;
  if (ch != NULL) {
    grpc_channel_destroy(ch);
    wrapper->wrapped = NULL;
    wrapper->mark = Qnil;
  }

  return Qnil;
}

void Init_grpc_channel() {
  grpc_rb_cChannelArgs = rb_define_class("TmpChannelArgs", rb_cObject);
  grpc_rb_cChannel =
      rb_define_class_under(grpc_rb_mGrpcCore, "Channel", rb_cObject);

  /* Allocates an object managed by the ruby runtime */
  rb_define_alloc_func(grpc_rb_cChannel, grpc_rb_channel_alloc);

  /* Provides a ruby constructor and support for dup/clone. */
  rb_define_method(grpc_rb_cChannel, "initialize", grpc_rb_channel_init, -1);
  rb_define_method(grpc_rb_cChannel, "initialize_copy",
                   grpc_rb_channel_init_copy, 1);

  /* Add ruby analogues of the Channel methods. */
  rb_define_method(grpc_rb_cChannel, "create_call",
                   grpc_rb_channel_create_call, 4);
  rb_define_method(grpc_rb_cChannel, "destroy", grpc_rb_channel_destroy, 0);
  rb_define_alias(grpc_rb_cChannel, "close", "destroy");

  id_channel = rb_intern("__channel");
  id_cqueue = rb_intern("__cqueue");
  id_target = rb_intern("__target");
  rb_define_const(grpc_rb_cChannel, "SSL_TARGET",
                  ID2SYM(rb_intern(GRPC_SSL_TARGET_NAME_OVERRIDE_ARG)));
  rb_define_const(grpc_rb_cChannel, "ENABLE_CENSUS",
                  ID2SYM(rb_intern(GRPC_ARG_ENABLE_CENSUS)));
  rb_define_const(grpc_rb_cChannel, "MAX_CONCURRENT_STREAMS",
                  ID2SYM(rb_intern(GRPC_ARG_MAX_CONCURRENT_STREAMS)));
  rb_define_const(grpc_rb_cChannel, "MAX_MESSAGE_LENGTH",
                  ID2SYM(rb_intern(GRPC_ARG_MAX_MESSAGE_LENGTH)));
}

/* Gets the wrapped channel from the ruby wrapper */
grpc_channel *grpc_rb_get_wrapped_channel(VALUE v) {
  grpc_rb_channel *wrapper = NULL;
  TypedData_Get_Struct(v, grpc_rb_channel, &grpc_channel_data_type, wrapper);
  return wrapper->wrapped;
}<|MERGE_RESOLUTION|>--- conflicted
+++ resolved
@@ -146,11 +146,7 @@
   target_chars = StringValueCStr(target);
   grpc_rb_hash_convert_to_channel_args(channel_args, &args);
   if (credentials == Qnil) {
-<<<<<<< HEAD
-    ch = grpc_channel_create(target_chars, &args, NULL);
-=======
-    ch = grpc_insecure_channel_create(target_chars, &args);
->>>>>>> 95a98ca7
+    ch = grpc_insecure_channel_create(target_chars, &args, NULL);
   } else {
     creds = grpc_rb_get_wrapped_credentials(credentials);
     ch = grpc_secure_channel_create(creds, target_chars, &args);
@@ -216,18 +212,11 @@
     return Qnil;
   }
 
-<<<<<<< HEAD
-  call =
-      grpc_channel_create_call(ch, cq, method_chars, host_chars,
-                               grpc_rb_time_timeval(deadline,
-                                                    /* absolute time */ 0),
-                               NULL);
-=======
   call = grpc_channel_create_call(ch, NULL, GRPC_PROPAGATE_DEFAULTS, cq,
                                   method_chars, host_chars,
                                   grpc_rb_time_timeval(deadline,
-                                                       /* absolute time */ 0));
->>>>>>> 95a98ca7
+                                                       /* absolute time */ 0),
+                                  NULL);
   if (call == NULL) {
     rb_raise(rb_eRuntimeError, "cannot create call with method %s",
              method_chars);
