--- conflicted
+++ resolved
@@ -201,19 +201,11 @@
   return *this;
 }
 
-<<<<<<< HEAD
-std::unique_ptr<Server> ServerBuilder::BuildAndStart() {
-  ChannelArguments args;
+std::unique_ptr<grpc::Server> ServerBuilder::BuildAndStart() {
+  grpc::ChannelArguments args;
   for (const auto& option : options_) {
     option->UpdateArguments(&args);
     option->UpdatePlugins(&plugins_);
-=======
-std::unique_ptr<grpc::Server> ServerBuilder::BuildAndStart() {
-  grpc::ChannelArguments args;
-  for (auto option = options_.begin(); option != options_.end(); ++option) {
-    (*option)->UpdateArguments(&args);
-    (*option)->UpdatePlugins(&plugins_);
->>>>>>> fb32cbd1
   }
 
   for (const auto& plugin : plugins_) {
