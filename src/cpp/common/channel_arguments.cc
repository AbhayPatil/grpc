--- conflicted
+++ resolved
@@ -114,12 +114,8 @@
   }
 }
 
-<<<<<<< HEAD
-void ChannelArguments::SetResourceQuota(const grpc::ResourceQuota& resource_quota) {
-=======
 void ChannelArguments::SetResourceQuota(
     const grpc::ResourceQuota& resource_quota) {
->>>>>>> 91d0093e
   SetPointerWithVtable(GRPC_ARG_BUFFER_POOL, resource_quota.c_resource_quota(),
                        grpc_resource_quota_arg_vtable());
 }
