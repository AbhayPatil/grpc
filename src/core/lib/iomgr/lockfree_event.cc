/*
 *
 * Copyright 2017 gRPC authors.
 *
 * Licensed under the Apache License, Version 2.0 (the "License");
 * you may not use this file except in compliance with the License.
 * You may obtain a copy of the License at
 *
 *     http://www.apache.org/licenses/LICENSE-2.0
 *
 * Unless required by applicable law or agreed to in writing, software
 * distributed under the License is distributed on an "AS IS" BASIS,
 * WITHOUT WARRANTIES OR CONDITIONS OF ANY KIND, either express or implied.
 * See the License for the specific language governing permissions and
 * limitations under the License.
 *
 */

#include "src/core/lib/iomgr/lockfree_event.h"

#include <grpc/support/log.h>

#include "src/core/lib/debug/trace.h"

extern grpc_tracer_flag grpc_polling_trace;

/* 'state' holds the to call when the fd is readable or writable respectively.
   It can contain one of the following values:
     kClosureReady     : The fd has an I/O event of interest but there is no
                         closure yet to execute

     kClosureNotReady : The fd has no I/O event of interest

     closure ptr       : The closure to be executed when the fd has an I/O
                         event of interest

     shutdown_error | kShutdownBit :
                        'shutdown_error' field ORed with kShutdownBit.
                         This indicates that the fd is shutdown. Since all
                         memory allocations are word-aligned, the lower two
                         bits of the shutdown_error pointer are always 0. So
                         it is safe to OR these with kShutdownBit

   Valid state transitions:

     <closure ptr> <-----3------ kClosureNotReady -----1------->  kClosureReady
       |  |                         ^   |    ^                         |  |
       |  |                         |   |    |                         |  |
       |  +--------------4----------+   6    +---------2---------------+  |
       |                                |                                 |
       |                                v                                 |
       +-----5------->  [shutdown_error | kShutdownBit] <-------7---------+

    For 1, 4 : See SetReady() function
    For 2, 3 : See NotifyOn() function
    For 5,6,7: See SetShutdown() function */

namespace grpc_core {

LockfreeEvent::LockfreeEvent() {
  /* Perform an atomic store to start the state machine.

     Note carefully that LockfreeEvent *MAY* be used whilst in a destroyed
     state, while a file descriptor is on a freelist. In such a state it may
     be SetReady'd, and so we need to perform an atomic operation here to
     ensure no races */
  gpr_atm_no_barrier_store(&state_, kClosureNotReady);
}

LockfreeEvent::~LockfreeEvent() {
  gpr_atm curr;
  do {
    curr = gpr_atm_no_barrier_load(&state_);
    if (curr & kShutdownBit) {
      GRPC_ERROR_UNREF((grpc_error*)(curr & ~kShutdownBit));
    } else {
      GPR_ASSERT(curr == kClosureNotReady || curr == kClosureReady);
    }
    /* we CAS in a shutdown, no error value here. If this event is interacted
       with post-deletion (see the note in the constructor) we want the bit
       pattern to prevent error retention in a deleted object */
  } while (!gpr_atm_no_barrier_cas(&state_, curr,
                                   kShutdownBit /* shutdown, no error */));
}

<<<<<<< HEAD
void grpc_lfev_notify_on(gpr_atm* state, grpc_closure* closure,
                         const char* variable) {
=======
void LockfreeEvent::NotifyOn(grpc_exec_ctx* exec_ctx, grpc_closure* closure) {
>>>>>>> 76190cf1
  while (true) {
    gpr_atm curr = gpr_atm_no_barrier_load(&state_);
    if (GRPC_TRACER_ON(grpc_polling_trace)) {
      gpr_log(GPR_ERROR, "LockfreeEvent::NotifyOn: %p curr=%p closure=%p", this,
              (void*)curr, closure);
    }
    switch (curr) {
      case kClosureNotReady: {
        /* kClosureNotReady -> <closure>.

           We're guaranteed by API that there's an acquire barrier before here,
           so there's no need to double-dip and this can be a release-only.

           The release itself pairs with the acquire half of a set_ready full
           barrier. */
        if (gpr_atm_rel_cas(&state_, kClosureNotReady, (gpr_atm)closure)) {
          return; /* Successful. Return */
        }

        break; /* retry */
      }

      case kClosureReady: {
        /* Change the state to kClosureNotReady. Schedule the closure if
           successful. If not, the state most likely transitioned to shutdown.
           We should retry.

           This can be a no-barrier cas since the state is being transitioned to
           kClosureNotReady; set_ready and set_shutdown do not schedule any
           closure when transitioning out of CLOSURE_NO_READY state (i.e there
           is no other code that needs to 'happen-after' this) */
<<<<<<< HEAD
        if (gpr_atm_no_barrier_cas(state, CLOSURE_READY, CLOSURE_NOT_READY)) {
          GRPC_CLOSURE_SCHED(closure, GRPC_ERROR_NONE);
=======
        if (gpr_atm_no_barrier_cas(&state_, kClosureReady, kClosureNotReady)) {
          GRPC_CLOSURE_SCHED(exec_ctx, closure, GRPC_ERROR_NONE);
>>>>>>> 76190cf1
          return; /* Successful. Return */
        }

        break; /* retry */
      }

      default: {
        /* 'curr' is either a closure or the fd is shutdown(in which case 'curr'
           contains a pointer to the shutdown-error). If the fd is shutdown,
           schedule the closure with the shutdown error */
<<<<<<< HEAD
        if ((curr & FD_SHUTDOWN_BIT) > 0) {
          grpc_error* shutdown_err = (grpc_error*)(curr & ~FD_SHUTDOWN_BIT);
          GRPC_CLOSURE_SCHED(closure,
=======
        if ((curr & kShutdownBit) > 0) {
          grpc_error* shutdown_err = (grpc_error*)(curr & ~kShutdownBit);
          GRPC_CLOSURE_SCHED(exec_ctx, closure,
>>>>>>> 76190cf1
                             GRPC_ERROR_CREATE_REFERENCING_FROM_STATIC_STRING(
                                 "FD Shutdown", &shutdown_err, 1));
          return;
        }

        /* There is already a closure!. This indicates a bug in the code */
        gpr_log(GPR_ERROR,
                "LockfreeEvent::NotifyOn: notify_on called with a previous "
                "callback still pending");
        abort();
      }
    }
  }

  GPR_UNREACHABLE_CODE(return );
}

<<<<<<< HEAD
bool grpc_lfev_set_shutdown(gpr_atm* state, grpc_error* shutdown_err) {
  gpr_atm new_state = (gpr_atm)shutdown_err | FD_SHUTDOWN_BIT;
=======
bool LockfreeEvent::SetShutdown(grpc_exec_ctx* exec_ctx,
                                grpc_error* shutdown_err) {
  gpr_atm new_state = (gpr_atm)shutdown_err | kShutdownBit;
>>>>>>> 76190cf1

  while (true) {
    gpr_atm curr = gpr_atm_no_barrier_load(&state_);
    if (GRPC_TRACER_ON(grpc_polling_trace)) {
      gpr_log(GPR_ERROR, "LockfreeEvent::SetShutdown: %p curr=%p err=%s",
              &state_, (void*)curr, grpc_error_string(shutdown_err));
    }
    switch (curr) {
      case kClosureReady:
      case kClosureNotReady:
        /* Need a full barrier here so that the initial load in notify_on
           doesn't need a barrier */
        if (gpr_atm_full_cas(&state_, curr, new_state)) {
          return true; /* early out */
        }
        break; /* retry */

      default: {
        /* 'curr' is either a closure or the fd is already shutdown */

        /* If fd is already shutdown, we are done */
        if ((curr & kShutdownBit) > 0) {
          GRPC_ERROR_UNREF(shutdown_err);
          return false;
        }

        /* Fd is not shutdown. Schedule the closure and move the state to
           shutdown state.
           Needs an acquire to pair with setting the closure (and get a
           happens-after on that edge), and a release to pair with anything
           loading the shutdown state. */
<<<<<<< HEAD
        if (gpr_atm_full_cas(state, curr, new_state)) {
          GRPC_CLOSURE_SCHED((grpc_closure*)curr,
=======
        if (gpr_atm_full_cas(&state_, curr, new_state)) {
          GRPC_CLOSURE_SCHED(exec_ctx, (grpc_closure*)curr,
>>>>>>> 76190cf1
                             GRPC_ERROR_CREATE_REFERENCING_FROM_STATIC_STRING(
                                 "FD Shutdown", &shutdown_err, 1));
          return true;
        }

        /* 'curr' was a closure but now changed to a different state. We will
          have to retry */
        break;
      }
    }
  }

  GPR_UNREACHABLE_CODE(return false);
}

<<<<<<< HEAD
void grpc_lfev_set_ready(gpr_atm* state, const char* variable) {
=======
void LockfreeEvent::SetReady(grpc_exec_ctx* exec_ctx) {
>>>>>>> 76190cf1
  while (true) {
    gpr_atm curr = gpr_atm_no_barrier_load(&state_);

    if (GRPC_TRACER_ON(grpc_polling_trace)) {
      gpr_log(GPR_ERROR, "LockfreeEvent::SetReady: %p curr=%p", &state_,
              (void*)curr);
    }

    switch (curr) {
      case kClosureReady: {
        /* Already ready. We are done here */
        return;
      }

      case kClosureNotReady: {
        /* No barrier required as we're transitioning to a state that does not
           involve a closure */
        if (gpr_atm_no_barrier_cas(&state_, kClosureNotReady, kClosureReady)) {
          return; /* early out */
        }
        break; /* retry */
      }

      default: {
        /* 'curr' is either a closure or the fd is shutdown */
        if ((curr & kShutdownBit) > 0) {
          /* The fd is shutdown. Do nothing */
          return;
        }
        /* Full cas: acquire pairs with this cas' release in the event of a
           spurious set_ready; release pairs with this or the acquire in
           notify_on (or set_shutdown) */
<<<<<<< HEAD
        else if (gpr_atm_full_cas(state, curr, CLOSURE_NOT_READY)) {
          GRPC_CLOSURE_SCHED((grpc_closure*)curr, GRPC_ERROR_NONE);
=======
        else if (gpr_atm_full_cas(&state_, curr, kClosureNotReady)) {
          GRPC_CLOSURE_SCHED(exec_ctx, (grpc_closure*)curr, GRPC_ERROR_NONE);
>>>>>>> 76190cf1
          return;
        }
        /* else the state changed again (only possible by either a racing
           set_ready or set_shutdown functions. In both these cases, the closure
           would have been scheduled for execution. So we are done here */
        return;
      }
    }
  }
}

}  // namespace grpc_core<|MERGE_RESOLUTION|>--- conflicted
+++ resolved
@@ -83,12 +83,7 @@
                                    kShutdownBit /* shutdown, no error */));
 }
 
-<<<<<<< HEAD
-void grpc_lfev_notify_on(gpr_atm* state, grpc_closure* closure,
-                         const char* variable) {
-=======
-void LockfreeEvent::NotifyOn(grpc_exec_ctx* exec_ctx, grpc_closure* closure) {
->>>>>>> 76190cf1
+void LockfreeEvent::NotifyOn(grpc_closure* closure) {
   while (true) {
     gpr_atm curr = gpr_atm_no_barrier_load(&state_);
     if (GRPC_TRACER_ON(grpc_polling_trace)) {
@@ -120,13 +115,8 @@
            kClosureNotReady; set_ready and set_shutdown do not schedule any
            closure when transitioning out of CLOSURE_NO_READY state (i.e there
            is no other code that needs to 'happen-after' this) */
-<<<<<<< HEAD
-        if (gpr_atm_no_barrier_cas(state, CLOSURE_READY, CLOSURE_NOT_READY)) {
+        if (gpr_atm_no_barrier_cas(&state_, kClosureReady, kClosureNotReady)) {
           GRPC_CLOSURE_SCHED(closure, GRPC_ERROR_NONE);
-=======
-        if (gpr_atm_no_barrier_cas(&state_, kClosureReady, kClosureNotReady)) {
-          GRPC_CLOSURE_SCHED(exec_ctx, closure, GRPC_ERROR_NONE);
->>>>>>> 76190cf1
           return; /* Successful. Return */
         }
 
@@ -137,15 +127,9 @@
         /* 'curr' is either a closure or the fd is shutdown(in which case 'curr'
            contains a pointer to the shutdown-error). If the fd is shutdown,
            schedule the closure with the shutdown error */
-<<<<<<< HEAD
-        if ((curr & FD_SHUTDOWN_BIT) > 0) {
-          grpc_error* shutdown_err = (grpc_error*)(curr & ~FD_SHUTDOWN_BIT);
-          GRPC_CLOSURE_SCHED(closure,
-=======
         if ((curr & kShutdownBit) > 0) {
           grpc_error* shutdown_err = (grpc_error*)(curr & ~kShutdownBit);
-          GRPC_CLOSURE_SCHED(exec_ctx, closure,
->>>>>>> 76190cf1
+          GRPC_CLOSURE_SCHED(closure,
                              GRPC_ERROR_CREATE_REFERENCING_FROM_STATIC_STRING(
                                  "FD Shutdown", &shutdown_err, 1));
           return;
@@ -163,14 +147,8 @@
   GPR_UNREACHABLE_CODE(return );
 }
 
-<<<<<<< HEAD
-bool grpc_lfev_set_shutdown(gpr_atm* state, grpc_error* shutdown_err) {
-  gpr_atm new_state = (gpr_atm)shutdown_err | FD_SHUTDOWN_BIT;
-=======
-bool LockfreeEvent::SetShutdown(grpc_exec_ctx* exec_ctx,
-                                grpc_error* shutdown_err) {
+bool LockfreeEvent::SetShutdown(grpc_error* shutdown_err) {
   gpr_atm new_state = (gpr_atm)shutdown_err | kShutdownBit;
->>>>>>> 76190cf1
 
   while (true) {
     gpr_atm curr = gpr_atm_no_barrier_load(&state_);
@@ -202,13 +180,8 @@
            Needs an acquire to pair with setting the closure (and get a
            happens-after on that edge), and a release to pair with anything
            loading the shutdown state. */
-<<<<<<< HEAD
-        if (gpr_atm_full_cas(state, curr, new_state)) {
+        if (gpr_atm_full_cas(&state_, curr, new_state)) {
           GRPC_CLOSURE_SCHED((grpc_closure*)curr,
-=======
-        if (gpr_atm_full_cas(&state_, curr, new_state)) {
-          GRPC_CLOSURE_SCHED(exec_ctx, (grpc_closure*)curr,
->>>>>>> 76190cf1
                              GRPC_ERROR_CREATE_REFERENCING_FROM_STATIC_STRING(
                                  "FD Shutdown", &shutdown_err, 1));
           return true;
@@ -224,11 +197,7 @@
   GPR_UNREACHABLE_CODE(return false);
 }
 
-<<<<<<< HEAD
-void grpc_lfev_set_ready(gpr_atm* state, const char* variable) {
-=======
-void LockfreeEvent::SetReady(grpc_exec_ctx* exec_ctx) {
->>>>>>> 76190cf1
+void LockfreeEvent::SetReady() {
   while (true) {
     gpr_atm curr = gpr_atm_no_barrier_load(&state_);
 
@@ -261,13 +230,8 @@
         /* Full cas: acquire pairs with this cas' release in the event of a
            spurious set_ready; release pairs with this or the acquire in
            notify_on (or set_shutdown) */
-<<<<<<< HEAD
-        else if (gpr_atm_full_cas(state, curr, CLOSURE_NOT_READY)) {
+        else if (gpr_atm_full_cas(&state_, curr, kClosureNotReady)) {
           GRPC_CLOSURE_SCHED((grpc_closure*)curr, GRPC_ERROR_NONE);
-=======
-        else if (gpr_atm_full_cas(&state_, curr, kClosureNotReady)) {
-          GRPC_CLOSURE_SCHED(exec_ctx, (grpc_closure*)curr, GRPC_ERROR_NONE);
->>>>>>> 76190cf1
           return;
         }
         /* else the state changed again (only possible by either a racing
