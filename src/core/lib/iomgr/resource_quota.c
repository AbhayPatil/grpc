--- conflicted
+++ resolved
@@ -46,9 +46,8 @@
 
 int grpc_resource_quota_trace = 0;
 
-<<<<<<< HEAD
 #define MEMORY_USAGE_ESTIMATION_MAX 65536
-=======
+
 /* Internal linked list pointers for a resource user */
 typedef struct {
   grpc_resource_user *next;
@@ -126,24 +125,17 @@
   /* The name of this resource user, for debugging/tracing */
   char *name;
 };
->>>>>>> 5aca1dde
 
 struct grpc_resource_quota {
   /* refcount */
   gpr_refcount refs;
 
-<<<<<<< HEAD
   /* estimate of current memory usage
      scaled to the range [0..RESOURCE_USAGE_ESTIMATION_MAX] */
   gpr_atm memory_usage_estimation;
 
-  /* Master combiner lock: all activity on a quota executes under this
-   * combiner
-=======
   /* Master combiner lock: all activity on a quota executes under this combiner
-   * (so no mutex is needed for this data structure)
->>>>>>> 5aca1dde
-   */
+   * (so no mutex is needed for this data structure) */
   grpc_combiner *combiner;
   /* Size of the resource quota */
   int64_t size;
@@ -566,18 +558,8 @@
   int64_t delta = a->size - a->resource_quota->size;
   a->resource_quota->size += delta;
   a->resource_quota->free_pool += delta;
-<<<<<<< HEAD
   rq_update_estimate(a->resource_quota);
-  if (delta < 0 && a->resource_quota->free_pool < 0) {
-    rq_step_sched(exec_ctx, a->resource_quota);
-  } else if (delta > 0 &&
-             !rulist_empty(a->resource_quota,
-                           GRPC_RULIST_AWAITING_ALLOCATION)) {
-    rq_step_sched(exec_ctx, a->resource_quota);
-  }
-=======
   rq_step_sched(exec_ctx, a->resource_quota);
->>>>>>> 5aca1dde
   grpc_resource_quota_internal_unref(exec_ctx, a->resource_quota);
   gpr_free(a);
 }
@@ -646,7 +628,6 @@
   grpc_resource_quota_internal_ref(resource_quota);
 }
 
-<<<<<<< HEAD
 double grpc_resource_quota_get_memory_pressure(
     grpc_resource_quota *resource_quota) {
   return ((double)(gpr_atm_no_barrier_load(
@@ -654,9 +635,7 @@
          ((double)MEMORY_USAGE_ESTIMATION_MAX);
 }
 
-=======
 /* Public API */
->>>>>>> 5aca1dde
 void grpc_resource_quota_resize(grpc_resource_quota *resource_quota,
                                 size_t size) {
   grpc_exec_ctx exec_ctx = GRPC_EXEC_CTX_INIT;
@@ -744,6 +723,11 @@
   return resource_user;
 }
 
+grpc_resource_quota *grpc_resource_user_get_quota(
+    grpc_resource_user *resource_user) {
+  return resource_user->resource_quota;
+}
+
 static void ru_ref_by(grpc_resource_user *resource_user, gpr_atm amount) {
   GPR_ASSERT(amount > 0);
   GPR_ASSERT(gpr_atm_no_barrier_fetch_add(&resource_user->refs, amount) != 0);
