/*
 *
 * Copyright 2015 gRPC authors.
 *
 * Licensed under the Apache License, Version 2.0 (the "License");
 * you may not use this file except in compliance with the License.
 * You may obtain a copy of the License at
 *
 *     http://www.apache.org/licenses/LICENSE-2.0
 *
 * Unless required by applicable law or agreed to in writing, software
 * distributed under the License is distributed on an "AS IS" BASIS,
 * WITHOUT WARRANTIES OR CONDITIONS OF ANY KIND, either express or implied.
 * See the License for the specific language governing permissions and
 * limitations under the License.
 *
 */

#include "src/core/lib/security/credentials/oauth2/oauth2_credentials.h"

#include <string.h>

#include "src/core/lib/security/util/json_util.h"
#include "src/core/lib/surface/api_trace.h"

#include <grpc/support/alloc.h>
#include <grpc/support/log.h>
#include <grpc/support/string_util.h>

//
// Auth Refresh Token.
//

int grpc_auth_refresh_token_is_valid(
    const grpc_auth_refresh_token* refresh_token) {
  return (refresh_token != nullptr) &&
         strcmp(refresh_token->type, GRPC_AUTH_JSON_TYPE_INVALID);
}

grpc_auth_refresh_token grpc_auth_refresh_token_create_from_json(
    const grpc_json* json) {
  grpc_auth_refresh_token result;
  const char* prop_value;
  int success = 0;

  memset(&result, 0, sizeof(grpc_auth_refresh_token));
  result.type = GRPC_AUTH_JSON_TYPE_INVALID;
  if (json == nullptr) {
    gpr_log(GPR_ERROR, "Invalid json.");
    goto end;
  }

  prop_value = grpc_json_get_string_property(json, "type");
  if (prop_value == nullptr ||
      strcmp(prop_value, GRPC_AUTH_JSON_TYPE_AUTHORIZED_USER)) {
    goto end;
  }
  result.type = GRPC_AUTH_JSON_TYPE_AUTHORIZED_USER;

  if (!grpc_copy_json_string_property(json, "client_secret",
                                      &result.client_secret) ||
      !grpc_copy_json_string_property(json, "client_id", &result.client_id) ||
      !grpc_copy_json_string_property(json, "refresh_token",
                                      &result.refresh_token)) {
    goto end;
  }
  success = 1;

end:
  if (!success) grpc_auth_refresh_token_destruct(&result);
  return result;
}

grpc_auth_refresh_token grpc_auth_refresh_token_create_from_string(
    const char* json_string) {
  char* scratchpad = gpr_strdup(json_string);
  grpc_json* json = grpc_json_parse_string(scratchpad);
  grpc_auth_refresh_token result =
      grpc_auth_refresh_token_create_from_json(json);
  if (json != nullptr) grpc_json_destroy(json);
  gpr_free(scratchpad);
  return result;
}

void grpc_auth_refresh_token_destruct(grpc_auth_refresh_token* refresh_token) {
  if (refresh_token == nullptr) return;
  refresh_token->type = GRPC_AUTH_JSON_TYPE_INVALID;
  if (refresh_token->client_id != nullptr) {
    gpr_free(refresh_token->client_id);
    refresh_token->client_id = nullptr;
  }
  if (refresh_token->client_secret != nullptr) {
    gpr_free(refresh_token->client_secret);
    refresh_token->client_secret = nullptr;
  }
  if (refresh_token->refresh_token != nullptr) {
    gpr_free(refresh_token->refresh_token);
    refresh_token->refresh_token = nullptr;
  }
}

//
// Oauth2 Token Fetcher credentials.
//

static void oauth2_token_fetcher_destruct(grpc_call_credentials* creds) {
  grpc_oauth2_token_fetcher_credentials* c =
      (grpc_oauth2_token_fetcher_credentials*)creds;
  GRPC_MDELEM_UNREF(c->access_token_md);
  gpr_mu_destroy(&c->mu);
  grpc_pollset_set_destroy(grpc_polling_entity_pollset_set(&c->pollent));
  grpc_httpcli_context_destroy(&c->httpcli_context);
}

grpc_credentials_status
grpc_oauth2_token_fetcher_credentials_parse_server_response(
<<<<<<< HEAD
    const grpc_http_response* response, grpc_mdelem* token_md,
    grpc_millis* token_lifetime) {
  char* null_terminated_body = NULL;
  char* new_access_token = NULL;
=======
    grpc_exec_ctx* exec_ctx, const grpc_http_response* response,
    grpc_mdelem* token_md, grpc_millis* token_lifetime) {
  char* null_terminated_body = nullptr;
  char* new_access_token = nullptr;
>>>>>>> 82c8f945
  grpc_credentials_status status = GRPC_CREDENTIALS_OK;
  grpc_json* json = nullptr;

  if (response == nullptr) {
    gpr_log(GPR_ERROR, "Received NULL response.");
    status = GRPC_CREDENTIALS_ERROR;
    goto end;
  }

  if (response->body_length > 0) {
    null_terminated_body = (char*)gpr_malloc(response->body_length + 1);
    null_terminated_body[response->body_length] = '\0';
    memcpy(null_terminated_body, response->body, response->body_length);
  }

  if (response->status != 200) {
    gpr_log(GPR_ERROR, "Call to http server ended with error %d [%s].",
            response->status,
            null_terminated_body != nullptr ? null_terminated_body : "");
    status = GRPC_CREDENTIALS_ERROR;
    goto end;
  } else {
    grpc_json* access_token = nullptr;
    grpc_json* token_type = nullptr;
    grpc_json* expires_in = nullptr;
    grpc_json* ptr;
    json = grpc_json_parse_string(null_terminated_body);
    if (json == nullptr) {
      gpr_log(GPR_ERROR, "Could not parse JSON from %s", null_terminated_body);
      status = GRPC_CREDENTIALS_ERROR;
      goto end;
    }
    if (json->type != GRPC_JSON_OBJECT) {
      gpr_log(GPR_ERROR, "Response should be a JSON object");
      status = GRPC_CREDENTIALS_ERROR;
      goto end;
    }
    for (ptr = json->child; ptr; ptr = ptr->next) {
      if (strcmp(ptr->key, "access_token") == 0) {
        access_token = ptr;
      } else if (strcmp(ptr->key, "token_type") == 0) {
        token_type = ptr;
      } else if (strcmp(ptr->key, "expires_in") == 0) {
        expires_in = ptr;
      }
    }
    if (access_token == nullptr || access_token->type != GRPC_JSON_STRING) {
      gpr_log(GPR_ERROR, "Missing or invalid access_token in JSON.");
      status = GRPC_CREDENTIALS_ERROR;
      goto end;
    }
    if (token_type == nullptr || token_type->type != GRPC_JSON_STRING) {
      gpr_log(GPR_ERROR, "Missing or invalid token_type in JSON.");
      status = GRPC_CREDENTIALS_ERROR;
      goto end;
    }
    if (expires_in == nullptr || expires_in->type != GRPC_JSON_NUMBER) {
      gpr_log(GPR_ERROR, "Missing or invalid expires_in in JSON.");
      status = GRPC_CREDENTIALS_ERROR;
      goto end;
    }
    gpr_asprintf(&new_access_token, "%s %s", token_type->value,
                 access_token->value);
<<<<<<< HEAD
    *token_lifetime = strtol(expires_in->value, NULL, 10) * GPR_MS_PER_SEC;
    if (!GRPC_MDISNULL(*token_md)) GRPC_MDELEM_UNREF(*token_md);
=======
    *token_lifetime = strtol(expires_in->value, nullptr, 10) * GPR_MS_PER_SEC;
    if (!GRPC_MDISNULL(*token_md)) GRPC_MDELEM_UNREF(exec_ctx, *token_md);
>>>>>>> 82c8f945
    *token_md = grpc_mdelem_from_slices(
        grpc_slice_from_static_string(GRPC_AUTHORIZATION_METADATA_KEY),
        grpc_slice_from_copied_string(new_access_token));
    status = GRPC_CREDENTIALS_OK;
  }

end:
  if (status != GRPC_CREDENTIALS_OK && !GRPC_MDISNULL(*token_md)) {
    GRPC_MDELEM_UNREF(*token_md);
    *token_md = GRPC_MDNULL;
  }
  if (null_terminated_body != nullptr) gpr_free(null_terminated_body);
  if (new_access_token != nullptr) gpr_free(new_access_token);
  if (json != nullptr) grpc_json_destroy(json);
  return status;
}

static void on_oauth2_token_fetcher_http_response(void* user_data,
                                                  grpc_error* error) {
  GRPC_LOG_IF_ERROR("oauth_fetch", GRPC_ERROR_REF(error));
  grpc_credentials_metadata_request* r =
      (grpc_credentials_metadata_request*)user_data;
  grpc_oauth2_token_fetcher_credentials* c =
      (grpc_oauth2_token_fetcher_credentials*)r->creds;
  grpc_mdelem access_token_md = GRPC_MDNULL;
  grpc_millis token_lifetime;
  grpc_credentials_status status =
      grpc_oauth2_token_fetcher_credentials_parse_server_response(
          &r->response, &access_token_md, &token_lifetime);
  // Update cache and grab list of pending requests.
  gpr_mu_lock(&c->mu);
  c->token_fetch_pending = false;
  c->access_token_md = GRPC_MDELEM_REF(access_token_md);
  c->token_expiration = status == GRPC_CREDENTIALS_OK
                            ? grpc_core::ExecCtx::Get()->Now() + token_lifetime
                            : 0;
  grpc_oauth2_pending_get_request_metadata* pending_request =
      c->pending_requests;
  c->pending_requests = nullptr;
  gpr_mu_unlock(&c->mu);
  // Invoke callbacks for all pending requests.
  while (pending_request != nullptr) {
    if (status == GRPC_CREDENTIALS_OK) {
      grpc_credentials_mdelem_array_add(pending_request->md_array,
                                        access_token_md);
    } else {
      error = GRPC_ERROR_CREATE_REFERENCING_FROM_STATIC_STRING(
          "Error occured when fetching oauth2 token.", &error, 1);
    }
    GRPC_CLOSURE_SCHED(pending_request->on_request_metadata, error);
    grpc_polling_entity_del_from_pollset_set(
        pending_request->pollent, grpc_polling_entity_pollset_set(&c->pollent));
    grpc_oauth2_pending_get_request_metadata* prev = pending_request;
    pending_request = pending_request->next;
    gpr_free(prev);
  }
  GRPC_MDELEM_UNREF(access_token_md);
  grpc_call_credentials_unref(r->creds);
  grpc_credentials_metadata_request_destroy(r);
}

static bool oauth2_token_fetcher_get_request_metadata(
    grpc_call_credentials* creds, grpc_polling_entity* pollent,
    grpc_auth_metadata_context context, grpc_credentials_mdelem_array* md_array,
    grpc_closure* on_request_metadata, grpc_error** error) {
  grpc_oauth2_token_fetcher_credentials* c =
      (grpc_oauth2_token_fetcher_credentials*)creds;
  // Check if we can use the cached token.
  grpc_millis refresh_threshold =
      GRPC_SECURE_TOKEN_REFRESH_THRESHOLD_SECS * GPR_MS_PER_SEC;
  grpc_mdelem cached_access_token_md = GRPC_MDNULL;
  gpr_mu_lock(&c->mu);
  if (!GRPC_MDISNULL(c->access_token_md) &&
      (c->token_expiration - grpc_core::ExecCtx::Get()->Now() >
       refresh_threshold)) {
    cached_access_token_md = GRPC_MDELEM_REF(c->access_token_md);
  }
  if (!GRPC_MDISNULL(cached_access_token_md)) {
    gpr_mu_unlock(&c->mu);
    grpc_credentials_mdelem_array_add(md_array, cached_access_token_md);
    GRPC_MDELEM_UNREF(cached_access_token_md);
    return true;
  }
  // Couldn't get the token from the cache.
  // Add request to c->pending_requests and start a new fetch if needed.
  grpc_oauth2_pending_get_request_metadata* pending_request =
      (grpc_oauth2_pending_get_request_metadata*)gpr_malloc(
          sizeof(*pending_request));
  pending_request->md_array = md_array;
  pending_request->on_request_metadata = on_request_metadata;
  pending_request->pollent = pollent;
  grpc_polling_entity_add_to_pollset_set(
      pollent, grpc_polling_entity_pollset_set(&c->pollent));
  pending_request->next = c->pending_requests;
  c->pending_requests = pending_request;
  bool start_fetch = false;
  if (!c->token_fetch_pending) {
    c->token_fetch_pending = true;
    start_fetch = true;
  }
  gpr_mu_unlock(&c->mu);
  if (start_fetch) {
    grpc_call_credentials_ref(creds);
    c->fetch_func(grpc_credentials_metadata_request_create(creds),
                  &c->httpcli_context, &c->pollent,
                  on_oauth2_token_fetcher_http_response,
                  grpc_core::ExecCtx::Get()->Now() + refresh_threshold);
  }
  return false;
}

static void oauth2_token_fetcher_cancel_get_request_metadata(
    grpc_call_credentials* creds, grpc_credentials_mdelem_array* md_array,
    grpc_error* error) {
  grpc_oauth2_token_fetcher_credentials* c =
      (grpc_oauth2_token_fetcher_credentials*)creds;
  gpr_mu_lock(&c->mu);
  grpc_oauth2_pending_get_request_metadata* prev = nullptr;
  grpc_oauth2_pending_get_request_metadata* pending_request =
      c->pending_requests;
  while (pending_request != nullptr) {
    if (pending_request->md_array == md_array) {
      // Remove matching pending request from the list.
      if (prev != nullptr) {
        prev->next = pending_request->next;
      } else {
        c->pending_requests = pending_request->next;
      }
      // Invoke the callback immediately with an error.
      GRPC_CLOSURE_SCHED(pending_request->on_request_metadata,
                         GRPC_ERROR_REF(error));
      gpr_free(pending_request);
      break;
    }
    prev = pending_request;
    pending_request = pending_request->next;
  }
  gpr_mu_unlock(&c->mu);
  GRPC_ERROR_UNREF(error);
}

static void init_oauth2_token_fetcher(grpc_oauth2_token_fetcher_credentials* c,
                                      grpc_fetch_oauth2_func fetch_func) {
  memset(c, 0, sizeof(grpc_oauth2_token_fetcher_credentials));
  c->base.type = GRPC_CALL_CREDENTIALS_TYPE_OAUTH2;
  gpr_ref_init(&c->base.refcount, 1);
  gpr_mu_init(&c->mu);
  c->token_expiration = 0;
  c->fetch_func = fetch_func;
  c->pollent =
      grpc_polling_entity_create_from_pollset_set(grpc_pollset_set_create());
  grpc_httpcli_context_init(&c->httpcli_context);
}

//
//  Google Compute Engine credentials.
//

static grpc_call_credentials_vtable compute_engine_vtable = {
    oauth2_token_fetcher_destruct, oauth2_token_fetcher_get_request_metadata,
    oauth2_token_fetcher_cancel_get_request_metadata};

static void compute_engine_fetch_oauth2(
    grpc_credentials_metadata_request* metadata_req,
    grpc_httpcli_context* httpcli_context, grpc_polling_entity* pollent,
    grpc_iomgr_cb_func response_cb, grpc_millis deadline) {
  grpc_http_header header = {(char*)"Metadata-Flavor", (char*)"Google"};
  grpc_httpcli_request request;
  memset(&request, 0, sizeof(grpc_httpcli_request));
  request.host = (char*)GRPC_COMPUTE_ENGINE_METADATA_HOST;
  request.http.path = (char*)GRPC_COMPUTE_ENGINE_METADATA_TOKEN_PATH;
  request.http.hdr_count = 1;
  request.http.hdrs = &header;
  /* TODO(ctiller): Carry the resource_quota in ctx and share it with the host
     channel. This would allow us to cancel an authentication query when under
     extreme memory pressure. */
  grpc_resource_quota* resource_quota =
      grpc_resource_quota_create("oauth2_credentials");
  grpc_httpcli_get(
      httpcli_context, pollent, resource_quota, &request, deadline,
      GRPC_CLOSURE_CREATE(response_cb, metadata_req, grpc_schedule_on_exec_ctx),
      &metadata_req->response);
  grpc_resource_quota_unref_internal(resource_quota);
}

grpc_call_credentials* grpc_google_compute_engine_credentials_create(
    void* reserved) {
  grpc_oauth2_token_fetcher_credentials* c =
      (grpc_oauth2_token_fetcher_credentials*)gpr_malloc(
          sizeof(grpc_oauth2_token_fetcher_credentials));
  GRPC_API_TRACE("grpc_compute_engine_credentials_create(reserved=%p)", 1,
                 (reserved));
  GPR_ASSERT(reserved == nullptr);
  init_oauth2_token_fetcher(c, compute_engine_fetch_oauth2);
  c->base.vtable = &compute_engine_vtable;
  return &c->base;
}

//
// Google Refresh Token credentials.
//

static void refresh_token_destruct(grpc_call_credentials* creds) {
  grpc_google_refresh_token_credentials* c =
      (grpc_google_refresh_token_credentials*)creds;
  grpc_auth_refresh_token_destruct(&c->refresh_token);
  oauth2_token_fetcher_destruct(&c->base.base);
}

static grpc_call_credentials_vtable refresh_token_vtable = {
    refresh_token_destruct, oauth2_token_fetcher_get_request_metadata,
    oauth2_token_fetcher_cancel_get_request_metadata};

static void refresh_token_fetch_oauth2(
    grpc_credentials_metadata_request* metadata_req,
    grpc_httpcli_context* httpcli_context, grpc_polling_entity* pollent,
    grpc_iomgr_cb_func response_cb, grpc_millis deadline) {
  grpc_google_refresh_token_credentials* c =
      (grpc_google_refresh_token_credentials*)metadata_req->creds;
  grpc_http_header header = {(char*)"Content-Type",
                             (char*)"application/x-www-form-urlencoded"};
  grpc_httpcli_request request;
  char* body = nullptr;
  gpr_asprintf(&body, GRPC_REFRESH_TOKEN_POST_BODY_FORMAT_STRING,
               c->refresh_token.client_id, c->refresh_token.client_secret,
               c->refresh_token.refresh_token);
  memset(&request, 0, sizeof(grpc_httpcli_request));
  request.host = (char*)GRPC_GOOGLE_OAUTH2_SERVICE_HOST;
  request.http.path = (char*)GRPC_GOOGLE_OAUTH2_SERVICE_TOKEN_PATH;
  request.http.hdr_count = 1;
  request.http.hdrs = &header;
  request.handshaker = &grpc_httpcli_ssl;
  /* TODO(ctiller): Carry the resource_quota in ctx and share it with the host
     channel. This would allow us to cancel an authentication query when under
     extreme memory pressure. */
  grpc_resource_quota* resource_quota =
      grpc_resource_quota_create("oauth2_credentials_refresh");
  grpc_httpcli_post(
      httpcli_context, pollent, resource_quota, &request, body, strlen(body),
      deadline,
      GRPC_CLOSURE_CREATE(response_cb, metadata_req, grpc_schedule_on_exec_ctx),
      &metadata_req->response);
  grpc_resource_quota_unref_internal(resource_quota);
  gpr_free(body);
}

grpc_call_credentials*
grpc_refresh_token_credentials_create_from_auth_refresh_token(
    grpc_auth_refresh_token refresh_token) {
  grpc_google_refresh_token_credentials* c;
  if (!grpc_auth_refresh_token_is_valid(&refresh_token)) {
    gpr_log(GPR_ERROR, "Invalid input for refresh token credentials creation");
    return nullptr;
  }
  c = (grpc_google_refresh_token_credentials*)gpr_zalloc(
      sizeof(grpc_google_refresh_token_credentials));
  init_oauth2_token_fetcher(&c->base, refresh_token_fetch_oauth2);
  c->base.base.vtable = &refresh_token_vtable;
  c->refresh_token = refresh_token;
  return &c->base.base;
}

static char* create_loggable_refresh_token(grpc_auth_refresh_token* token) {
  if (strcmp(token->type, GRPC_AUTH_JSON_TYPE_INVALID) == 0) {
    return gpr_strdup("<Invalid json token>");
  }
  char* loggable_token = nullptr;
  gpr_asprintf(&loggable_token,
               "{\n type: %s\n client_id: %s\n client_secret: "
               "<redacted>\n refresh_token: <redacted>\n}",
               token->type, token->client_id);
  return loggable_token;
}

grpc_call_credentials* grpc_google_refresh_token_credentials_create(
    const char* json_refresh_token, void* reserved) {
  grpc_auth_refresh_token token =
      grpc_auth_refresh_token_create_from_string(json_refresh_token);
  if (GRPC_TRACER_ON(grpc_api_trace)) {
    char* loggable_token = create_loggable_refresh_token(&token);
    gpr_log(GPR_INFO,
            "grpc_refresh_token_credentials_create(json_refresh_token=%s, "
            "reserved=%p)",
            loggable_token, reserved);
    gpr_free(loggable_token);
  }
  GPR_ASSERT(reserved == nullptr);
  return grpc_refresh_token_credentials_create_from_auth_refresh_token(token);
}

//
// Oauth2 Access Token credentials.
//

static void access_token_destruct(grpc_call_credentials* creds) {
  grpc_access_token_credentials* c = (grpc_access_token_credentials*)creds;
  GRPC_MDELEM_UNREF(c->access_token_md);
}

static bool access_token_get_request_metadata(
    grpc_call_credentials* creds, grpc_polling_entity* pollent,
    grpc_auth_metadata_context context, grpc_credentials_mdelem_array* md_array,
    grpc_closure* on_request_metadata, grpc_error** error) {
  grpc_access_token_credentials* c = (grpc_access_token_credentials*)creds;
  grpc_credentials_mdelem_array_add(md_array, c->access_token_md);
  return true;
}

static void access_token_cancel_get_request_metadata(
    grpc_call_credentials* c, grpc_credentials_mdelem_array* md_array,
    grpc_error* error) {
  GRPC_ERROR_UNREF(error);
}

static grpc_call_credentials_vtable access_token_vtable = {
    access_token_destruct, access_token_get_request_metadata,
    access_token_cancel_get_request_metadata};

grpc_call_credentials* grpc_access_token_credentials_create(
    const char* access_token, void* reserved) {
  grpc_access_token_credentials* c = (grpc_access_token_credentials*)gpr_zalloc(
      sizeof(grpc_access_token_credentials));
  GRPC_API_TRACE(
      "grpc_access_token_credentials_create(access_token=<redacted>, "
      "reserved=%p)",
      1, (reserved));
  GPR_ASSERT(reserved == nullptr);
  c->base.type = GRPC_CALL_CREDENTIALS_TYPE_OAUTH2;
  c->base.vtable = &access_token_vtable;
  gpr_ref_init(&c->base.refcount, 1);
  char* token_md_value;
  gpr_asprintf(&token_md_value, "Bearer %s", access_token);
  grpc_core::ExecCtx _local_exec_ctx;
  c->access_token_md = grpc_mdelem_from_slices(
      grpc_slice_from_static_string(GRPC_AUTHORIZATION_METADATA_KEY),
      grpc_slice_from_copied_string(token_md_value));

  gpr_free(token_md_value);
  return &c->base;
}<|MERGE_RESOLUTION|>--- conflicted
+++ resolved
@@ -114,17 +114,10 @@
 
 grpc_credentials_status
 grpc_oauth2_token_fetcher_credentials_parse_server_response(
-<<<<<<< HEAD
     const grpc_http_response* response, grpc_mdelem* token_md,
     grpc_millis* token_lifetime) {
-  char* null_terminated_body = NULL;
-  char* new_access_token = NULL;
-=======
-    grpc_exec_ctx* exec_ctx, const grpc_http_response* response,
-    grpc_mdelem* token_md, grpc_millis* token_lifetime) {
   char* null_terminated_body = nullptr;
   char* new_access_token = nullptr;
->>>>>>> 82c8f945
   grpc_credentials_status status = GRPC_CREDENTIALS_OK;
   grpc_json* json = nullptr;
 
@@ -188,13 +181,8 @@
     }
     gpr_asprintf(&new_access_token, "%s %s", token_type->value,
                  access_token->value);
-<<<<<<< HEAD
-    *token_lifetime = strtol(expires_in->value, NULL, 10) * GPR_MS_PER_SEC;
+    *token_lifetime = strtol(expires_in->value, nullptr, 10) * GPR_MS_PER_SEC;
     if (!GRPC_MDISNULL(*token_md)) GRPC_MDELEM_UNREF(*token_md);
-=======
-    *token_lifetime = strtol(expires_in->value, nullptr, 10) * GPR_MS_PER_SEC;
-    if (!GRPC_MDISNULL(*token_md)) GRPC_MDELEM_UNREF(exec_ctx, *token_md);
->>>>>>> 82c8f945
     *token_md = grpc_mdelem_from_slices(
         grpc_slice_from_static_string(GRPC_AUTHORIZATION_METADATA_KEY),
         grpc_slice_from_copied_string(new_access_token));
