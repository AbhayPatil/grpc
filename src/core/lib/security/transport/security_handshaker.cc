/*
 *
 * Copyright 2015 gRPC authors.
 *
 * Licensed under the Apache License, Version 2.0 (the "License");
 * you may not use this file except in compliance with the License.
 * You may obtain a copy of the License at
 *
 *     http://www.apache.org/licenses/LICENSE-2.0
 *
 * Unless required by applicable law or agreed to in writing, software
 * distributed under the License is distributed on an "AS IS" BASIS,
 * WITHOUT WARRANTIES OR CONDITIONS OF ANY KIND, either express or implied.
 * See the License for the specific language governing permissions and
 * limitations under the License.
 *
 */

#include "src/core/lib/security/transport/security_handshaker.h"

#include <stdbool.h>
#include <string.h>

#include <grpc/slice_buffer.h>
#include <grpc/support/alloc.h>
#include <grpc/support/log.h>

#include "src/core/lib/channel/channel_args.h"
#include "src/core/lib/channel/handshaker.h"
#include "src/core/lib/channel/handshaker_registry.h"
#include "src/core/lib/security/context/security_context.h"
#include "src/core/lib/security/transport/secure_endpoint.h"
#include "src/core/lib/security/transport/tsi_error.h"
#include "src/core/lib/slice/slice_internal.h"
#include "src/core/tsi/transport_security_grpc.h"

#define GRPC_INITIAL_HANDSHAKE_BUFFER_SIZE 256

typedef struct {
  grpc_handshaker base;

  // State set at creation time.
  tsi_handshaker* handshaker;
  grpc_security_connector* connector;

  gpr_mu mu;
  gpr_refcount refs;

  bool shutdown;
  // Endpoint and read buffer to destroy after a shutdown.
  grpc_endpoint* endpoint_to_destroy;
  grpc_slice_buffer* read_buffer_to_destroy;

  // State saved while performing the handshake.
  grpc_handshaker_args* args;
  grpc_closure* on_handshake_done;

  unsigned char* handshake_buffer;
  size_t handshake_buffer_size;
  grpc_slice_buffer outgoing;
  grpc_closure on_handshake_data_sent_to_peer;
  grpc_closure on_handshake_data_received_from_peer;
  grpc_closure on_peer_checked;
  grpc_auth_context* auth_context;
  tsi_handshaker_result* handshaker_result;
} security_handshaker;

<<<<<<< HEAD
static size_t move_read_buffer_into_handshake_buffer(grpc_exec_ctx *exec_ctx,
                                                     security_handshaker *h) {
  size_t bytes_in_read_buffer = h->args->read_buffer->length;
  if (h->handshake_buffer_size < bytes_in_read_buffer) {
    h->handshake_buffer =
        (uint8_t *)gpr_realloc(h->handshake_buffer, bytes_in_read_buffer);
    h->handshake_buffer_size = bytes_in_read_buffer;
  }
  size_t offset = 0;
  while (h->args->read_buffer->count > 0) {
    grpc_slice next_slice = grpc_slice_buffer_take_first(h->args->read_buffer);
    memcpy(h->handshake_buffer + offset, GRPC_SLICE_START_PTR(next_slice),
           GRPC_SLICE_LENGTH(next_slice));
    offset += GRPC_SLICE_LENGTH(next_slice);
    grpc_slice_unref_internal(exec_ctx, next_slice);
  }
  return bytes_in_read_buffer;
}

static void security_handshaker_unref(grpc_exec_ctx *exec_ctx,
                                      security_handshaker *h) {
=======
static void security_handshaker_unref(grpc_exec_ctx* exec_ctx,
                                      security_handshaker* h) {
>>>>>>> e5277245
  if (gpr_unref(&h->refs)) {
    gpr_mu_destroy(&h->mu);
    tsi_handshaker_destroy(h->handshaker);
    tsi_handshaker_result_destroy(h->handshaker_result);
    if (h->endpoint_to_destroy != NULL) {
      grpc_endpoint_destroy(exec_ctx, h->endpoint_to_destroy);
    }
    if (h->read_buffer_to_destroy != NULL) {
      grpc_slice_buffer_destroy_internal(exec_ctx, h->read_buffer_to_destroy);
      gpr_free(h->read_buffer_to_destroy);
    }
    gpr_free(h->handshake_buffer);
    grpc_slice_buffer_destroy_internal(exec_ctx, &h->outgoing);
    GRPC_AUTH_CONTEXT_UNREF(h->auth_context, "handshake");
    GRPC_SECURITY_CONNECTOR_UNREF(exec_ctx, h->connector, "handshake");
    gpr_free(h);
  }
}

// Set args fields to NULL, saving the endpoint and read buffer for
// later destruction.
static void cleanup_args_for_failure_locked(grpc_exec_ctx* exec_ctx,
                                            security_handshaker* h) {
  h->endpoint_to_destroy = h->args->endpoint;
  h->args->endpoint = NULL;
  h->read_buffer_to_destroy = h->args->read_buffer;
  h->args->read_buffer = NULL;
  grpc_channel_args_destroy(exec_ctx, h->args->args);
  h->args->args = NULL;
}

// If the handshake failed or we're shutting down, clean up and invoke the
// callback with the error.
static void security_handshake_failed_locked(grpc_exec_ctx* exec_ctx,
                                             security_handshaker* h,
                                             grpc_error* error) {
  if (error == GRPC_ERROR_NONE) {
    // If we were shut down after the handshake succeeded but before an
    // endpoint callback was invoked, we need to generate our own error.
    error = GRPC_ERROR_CREATE_FROM_STATIC_STRING("Handshaker shutdown");
  }
  const char* msg = grpc_error_string(error);
  gpr_log(GPR_DEBUG, "Security handshake failed: %s", msg);

  if (!h->shutdown) {
    // TODO(ctiller): It is currently necessary to shutdown endpoints
    // before destroying them, even if we know that there are no
    // pending read/write callbacks.  This should be fixed, at which
    // point this can be removed.
    grpc_endpoint_shutdown(exec_ctx, h->args->endpoint, GRPC_ERROR_REF(error));
    // Not shutting down, so the write failed.  Clean up before
    // invoking the callback.
    cleanup_args_for_failure_locked(exec_ctx, h);
    // Set shutdown to true so that subsequent calls to
    // security_handshaker_shutdown() do nothing.
    h->shutdown = true;
  }
  // Invoke callback.
  GRPC_CLOSURE_SCHED(exec_ctx, h->on_handshake_done, error);
}

static void on_peer_checked_inner(grpc_exec_ctx* exec_ctx,
                                  security_handshaker* h, grpc_error* error) {
  if (error != GRPC_ERROR_NONE || h->shutdown) {
    security_handshake_failed_locked(exec_ctx, h, GRPC_ERROR_REF(error));
    return;
  }
  // Create zero-copy frame protector, if implemented.
  tsi_zero_copy_grpc_protector* zero_copy_protector = NULL;
  tsi_result result = tsi_handshaker_result_create_zero_copy_grpc_protector(
      exec_ctx, h->handshaker_result, NULL, &zero_copy_protector);
  if (result != TSI_OK && result != TSI_UNIMPLEMENTED) {
    error = grpc_set_tsi_error_result(
        GRPC_ERROR_CREATE_FROM_STATIC_STRING(
            "Zero-copy frame protector creation failed"),
        result);
    security_handshake_failed_locked(exec_ctx, h, error);
    return;
  }
  // Create frame protector if zero-copy frame protector is NULL.
  tsi_frame_protector* protector = NULL;
  if (zero_copy_protector == NULL) {
    result = tsi_handshaker_result_create_frame_protector(h->handshaker_result,
                                                          NULL, &protector);
    if (result != TSI_OK) {
      error = grpc_set_tsi_error_result(GRPC_ERROR_CREATE_FROM_STATIC_STRING(
                                            "Frame protector creation failed"),
                                        result);
      security_handshake_failed_locked(exec_ctx, h, error);
      return;
    }
  }
  // Get unused bytes.
  const unsigned char* unused_bytes = NULL;
  size_t unused_bytes_size = 0;
  result = tsi_handshaker_result_get_unused_bytes(
      h->handshaker_result, &unused_bytes, &unused_bytes_size);
  // Create secure endpoint.
  if (unused_bytes_size > 0) {
    grpc_slice slice =
        grpc_slice_from_copied_buffer((char*)unused_bytes, unused_bytes_size);
    h->args->endpoint = grpc_secure_endpoint_create(
        protector, zero_copy_protector, h->args->endpoint, &slice, 1);
    grpc_slice_unref_internal(exec_ctx, slice);
  } else {
    h->args->endpoint = grpc_secure_endpoint_create(
        protector, zero_copy_protector, h->args->endpoint, NULL, 0);
  }
  tsi_handshaker_result_destroy(h->handshaker_result);
  h->handshaker_result = NULL;
  // Add auth context to channel args.
  grpc_arg auth_context_arg = grpc_auth_context_to_arg(h->auth_context);
  grpc_channel_args* tmp_args = h->args->args;
  h->args->args =
      grpc_channel_args_copy_and_add(tmp_args, &auth_context_arg, 1);
  grpc_channel_args_destroy(exec_ctx, tmp_args);
  // Invoke callback.
  GRPC_CLOSURE_SCHED(exec_ctx, h->on_handshake_done, GRPC_ERROR_NONE);
  // Set shutdown to true so that subsequent calls to
  // security_handshaker_shutdown() do nothing.
  h->shutdown = true;
}

static void on_peer_checked(grpc_exec_ctx* exec_ctx, void* arg,
                            grpc_error* error) {
  security_handshaker* h = (security_handshaker*)arg;
  gpr_mu_lock(&h->mu);
  on_peer_checked_inner(exec_ctx, h, error);
  gpr_mu_unlock(&h->mu);
  security_handshaker_unref(exec_ctx, h);
}

static grpc_error* check_peer_locked(grpc_exec_ctx* exec_ctx,
                                     security_handshaker* h) {
  tsi_peer peer;
  tsi_result result =
      tsi_handshaker_result_extract_peer(h->handshaker_result, &peer);
  if (result != TSI_OK) {
    return grpc_set_tsi_error_result(
        GRPC_ERROR_CREATE_FROM_STATIC_STRING("Peer extraction failed"), result);
  }
  grpc_security_connector_check_peer(exec_ctx, h->connector, peer,
                                     &h->auth_context, &h->on_peer_checked);
  return GRPC_ERROR_NONE;
}

static grpc_error* on_handshake_next_done_locked(
    grpc_exec_ctx* exec_ctx, security_handshaker* h, tsi_result result,
    const unsigned char* bytes_to_send, size_t bytes_to_send_size,
    tsi_handshaker_result* handshaker_result) {
  grpc_error* error = GRPC_ERROR_NONE;
  // Read more if we need to.
  if (result == TSI_INCOMPLETE_DATA) {
    GPR_ASSERT(bytes_to_send_size == 0);
    grpc_endpoint_read(exec_ctx, h->args->endpoint, h->args->read_buffer,
                       &h->on_handshake_data_received_from_peer);
    return error;
  }
  if (result != TSI_OK) {
    return grpc_set_tsi_error_result(
        GRPC_ERROR_CREATE_FROM_STATIC_STRING("Handshake failed"), result);
  }
  // Update handshaker result.
  if (handshaker_result != NULL) {
    GPR_ASSERT(h->handshaker_result == NULL);
    h->handshaker_result = handshaker_result;
  }
  if (bytes_to_send_size > 0) {
    // Send data to peer, if needed.
    grpc_slice to_send = grpc_slice_from_copied_buffer(
        (const char*)bytes_to_send, bytes_to_send_size);
    grpc_slice_buffer_reset_and_unref_internal(exec_ctx, &h->outgoing);
    grpc_slice_buffer_add(&h->outgoing, to_send);
    grpc_endpoint_write(exec_ctx, h->args->endpoint, &h->outgoing,
                        &h->on_handshake_data_sent_to_peer);
  } else if (handshaker_result == NULL) {
    // There is nothing to send, but need to read from peer.
    grpc_endpoint_read(exec_ctx, h->args->endpoint, h->args->read_buffer,
                       &h->on_handshake_data_received_from_peer);
  } else {
    // Handshake has finished, check peer and so on.
    error = check_peer_locked(exec_ctx, h);
  }
  return error;
}

static void on_handshake_next_done_grpc_wrapper(
    tsi_result result, void* user_data, const unsigned char* bytes_to_send,
    size_t bytes_to_send_size, tsi_handshaker_result* handshaker_result) {
  security_handshaker* h = (security_handshaker*)user_data;
  // This callback will be invoked by TSI in a non-grpc thread, so it's
  // safe to create our own exec_ctx here.
  grpc_exec_ctx exec_ctx = GRPC_EXEC_CTX_INIT;
  gpr_mu_lock(&h->mu);
  grpc_error* error =
      on_handshake_next_done_locked(&exec_ctx, h, result, bytes_to_send,
                                    bytes_to_send_size, handshaker_result);
  if (error != GRPC_ERROR_NONE) {
    security_handshake_failed_locked(&exec_ctx, h, error);
    gpr_mu_unlock(&h->mu);
    security_handshaker_unref(&exec_ctx, h);
  } else {
    gpr_mu_unlock(&h->mu);
  }
  grpc_exec_ctx_finish(&exec_ctx);
}

static grpc_error* do_handshaker_next_locked(
    grpc_exec_ctx* exec_ctx, security_handshaker* h,
    const unsigned char* bytes_received, size_t bytes_received_size) {
  // Invoke TSI handshaker.
  const unsigned char* bytes_to_send = NULL;
  size_t bytes_to_send_size = 0;
  tsi_handshaker_result* handshaker_result = NULL;
  tsi_result result = tsi_handshaker_next(
      h->handshaker, bytes_received, bytes_received_size, &bytes_to_send,
      &bytes_to_send_size, &handshaker_result,
      &on_handshake_next_done_grpc_wrapper, h);
  if (result == TSI_ASYNC) {
    // Handshaker operating asynchronously. Nothing else to do here;
    // callback will be invoked in a TSI thread.
    return GRPC_ERROR_NONE;
  }
  // Handshaker returned synchronously. Invoke callback directly in
  // this thread with our existing exec_ctx.
  return on_handshake_next_done_locked(exec_ctx, h, result, bytes_to_send,
                                       bytes_to_send_size, handshaker_result);
}

static void on_handshake_data_received_from_peer(grpc_exec_ctx* exec_ctx,
                                                 void* arg, grpc_error* error) {
  security_handshaker* h = (security_handshaker*)arg;
  gpr_mu_lock(&h->mu);
  if (error != GRPC_ERROR_NONE || h->shutdown) {
    security_handshake_failed_locked(
        exec_ctx, h,
        GRPC_ERROR_CREATE_REFERENCING_FROM_STATIC_STRING(
            "Handshake read failed", &error, 1));
    gpr_mu_unlock(&h->mu);
    security_handshaker_unref(exec_ctx, h);
    return;
  }
  // Copy all slices received.
<<<<<<< HEAD
  size_t bytes_received_size =
      move_read_buffer_into_handshake_buffer(exec_ctx, h);
=======
  size_t i;
  size_t bytes_received_size = 0;
  for (i = 0; i < h->args->read_buffer->count; i++) {
    bytes_received_size += GRPC_SLICE_LENGTH(h->args->read_buffer->slices[i]);
  }
  if (bytes_received_size > h->handshake_buffer_size) {
    h->handshake_buffer =
        (uint8_t*)gpr_realloc(h->handshake_buffer, bytes_received_size);
    h->handshake_buffer_size = bytes_received_size;
  }
  size_t offset = 0;
  for (i = 0; i < h->args->read_buffer->count; i++) {
    size_t slice_size = GPR_SLICE_LENGTH(h->args->read_buffer->slices[i]);
    memcpy(h->handshake_buffer + offset,
           GRPC_SLICE_START_PTR(h->args->read_buffer->slices[i]), slice_size);
    offset += slice_size;
  }
>>>>>>> e5277245
  // Call TSI handshaker.
  error = do_handshaker_next_locked(exec_ctx, h, h->handshake_buffer,
                                    bytes_received_size);

  if (error != GRPC_ERROR_NONE) {
    security_handshake_failed_locked(exec_ctx, h, error);
    gpr_mu_unlock(&h->mu);
    security_handshaker_unref(exec_ctx, h);
  } else {
    gpr_mu_unlock(&h->mu);
  }
}

static void on_handshake_data_sent_to_peer(grpc_exec_ctx* exec_ctx, void* arg,
                                           grpc_error* error) {
  security_handshaker* h = (security_handshaker*)arg;
  gpr_mu_lock(&h->mu);
  if (error != GRPC_ERROR_NONE || h->shutdown) {
    security_handshake_failed_locked(
        exec_ctx, h,
        GRPC_ERROR_CREATE_REFERENCING_FROM_STATIC_STRING(
            "Handshake write failed", &error, 1));
    gpr_mu_unlock(&h->mu);
    security_handshaker_unref(exec_ctx, h);
    return;
  }
  // We may be done.
  if (h->handshaker_result == NULL) {
    grpc_endpoint_read(exec_ctx, h->args->endpoint, h->args->read_buffer,
                       &h->on_handshake_data_received_from_peer);
  } else {
    error = check_peer_locked(exec_ctx, h);
    if (error != GRPC_ERROR_NONE) {
      security_handshake_failed_locked(exec_ctx, h, error);
      gpr_mu_unlock(&h->mu);
      security_handshaker_unref(exec_ctx, h);
      return;
    }
  }
  gpr_mu_unlock(&h->mu);
}

//
// public handshaker API
//

static void security_handshaker_destroy(grpc_exec_ctx* exec_ctx,
                                        grpc_handshaker* handshaker) {
  security_handshaker* h = (security_handshaker*)handshaker;
  security_handshaker_unref(exec_ctx, h);
}

static void security_handshaker_shutdown(grpc_exec_ctx* exec_ctx,
                                         grpc_handshaker* handshaker,
                                         grpc_error* why) {
  security_handshaker* h = (security_handshaker*)handshaker;
  gpr_mu_lock(&h->mu);
  if (!h->shutdown) {
    h->shutdown = true;
    grpc_endpoint_shutdown(exec_ctx, h->args->endpoint, GRPC_ERROR_REF(why));
    cleanup_args_for_failure_locked(exec_ctx, h);
  }
  gpr_mu_unlock(&h->mu);
  GRPC_ERROR_UNREF(why);
}

static void security_handshaker_do_handshake(grpc_exec_ctx* exec_ctx,
                                             grpc_handshaker* handshaker,
                                             grpc_tcp_server_acceptor* acceptor,
                                             grpc_closure* on_handshake_done,
                                             grpc_handshaker_args* args) {
  security_handshaker* h = (security_handshaker*)handshaker;
  gpr_mu_lock(&h->mu);
  h->args = args;
  h->on_handshake_done = on_handshake_done;
  gpr_ref(&h->refs);
<<<<<<< HEAD
  size_t bytes_received_size =
      move_read_buffer_into_handshake_buffer(exec_ctx, h);
  grpc_error *error = do_handshaker_next_locked(
      exec_ctx, h, h->handshake_buffer, bytes_received_size);
=======
  grpc_error* error = do_handshaker_next_locked(exec_ctx, h, NULL, 0);
>>>>>>> e5277245
  if (error != GRPC_ERROR_NONE) {
    security_handshake_failed_locked(exec_ctx, h, error);
    gpr_mu_unlock(&h->mu);
    security_handshaker_unref(exec_ctx, h);
    return;
  }
  gpr_mu_unlock(&h->mu);
}

static const grpc_handshaker_vtable security_handshaker_vtable = {
    security_handshaker_destroy, security_handshaker_shutdown,
    security_handshaker_do_handshake};

static grpc_handshaker* security_handshaker_create(
    grpc_exec_ctx* exec_ctx, tsi_handshaker* handshaker,
    grpc_security_connector* connector) {
  security_handshaker* h =
      (security_handshaker*)gpr_zalloc(sizeof(security_handshaker));
  grpc_handshaker_init(&security_handshaker_vtable, &h->base);
  h->handshaker = handshaker;
  h->connector = GRPC_SECURITY_CONNECTOR_REF(connector, "handshake");
  gpr_mu_init(&h->mu);
  gpr_ref_init(&h->refs, 1);
  h->handshake_buffer_size = GRPC_INITIAL_HANDSHAKE_BUFFER_SIZE;
  h->handshake_buffer = (uint8_t*)gpr_malloc(h->handshake_buffer_size);
  GRPC_CLOSURE_INIT(&h->on_handshake_data_sent_to_peer,
                    on_handshake_data_sent_to_peer, h,
                    grpc_schedule_on_exec_ctx);
  GRPC_CLOSURE_INIT(&h->on_handshake_data_received_from_peer,
                    on_handshake_data_received_from_peer, h,
                    grpc_schedule_on_exec_ctx);
  GRPC_CLOSURE_INIT(&h->on_peer_checked, on_peer_checked, h,
                    grpc_schedule_on_exec_ctx);
  grpc_slice_buffer_init(&h->outgoing);
  return &h->base;
}

//
// fail_handshaker
//

static void fail_handshaker_destroy(grpc_exec_ctx* exec_ctx,
                                    grpc_handshaker* handshaker) {
  gpr_free(handshaker);
}

static void fail_handshaker_shutdown(grpc_exec_ctx* exec_ctx,
                                     grpc_handshaker* handshaker,
                                     grpc_error* why) {
  GRPC_ERROR_UNREF(why);
}

static void fail_handshaker_do_handshake(grpc_exec_ctx* exec_ctx,
                                         grpc_handshaker* handshaker,
                                         grpc_tcp_server_acceptor* acceptor,
                                         grpc_closure* on_handshake_done,
                                         grpc_handshaker_args* args) {
  GRPC_CLOSURE_SCHED(exec_ctx, on_handshake_done,
                     GRPC_ERROR_CREATE_FROM_STATIC_STRING(
                         "Failed to create security handshaker"));
}

static const grpc_handshaker_vtable fail_handshaker_vtable = {
    fail_handshaker_destroy, fail_handshaker_shutdown,
    fail_handshaker_do_handshake};

static grpc_handshaker* fail_handshaker_create() {
  grpc_handshaker* h = (grpc_handshaker*)gpr_malloc(sizeof(*h));
  grpc_handshaker_init(&fail_handshaker_vtable, h);
  return h;
}

//
// handshaker factories
//

static void client_handshaker_factory_add_handshakers(
    grpc_exec_ctx* exec_ctx, grpc_handshaker_factory* handshaker_factory,
    const grpc_channel_args* args, grpc_handshake_manager* handshake_mgr) {
  grpc_channel_security_connector* security_connector =
      (grpc_channel_security_connector*)grpc_security_connector_find_in_args(
          args);
  grpc_channel_security_connector_add_handshakers(exec_ctx, security_connector,
                                                  handshake_mgr);
}

static void server_handshaker_factory_add_handshakers(
    grpc_exec_ctx* exec_ctx, grpc_handshaker_factory* hf,
    const grpc_channel_args* args, grpc_handshake_manager* handshake_mgr) {
  grpc_server_security_connector* security_connector =
      (grpc_server_security_connector*)grpc_security_connector_find_in_args(
          args);
  grpc_server_security_connector_add_handshakers(exec_ctx, security_connector,
                                                 handshake_mgr);
}

static void handshaker_factory_destroy(
    grpc_exec_ctx* exec_ctx, grpc_handshaker_factory* handshaker_factory) {}

static const grpc_handshaker_factory_vtable client_handshaker_factory_vtable = {
    client_handshaker_factory_add_handshakers, handshaker_factory_destroy};

static grpc_handshaker_factory client_handshaker_factory = {
    &client_handshaker_factory_vtable};

static const grpc_handshaker_factory_vtable server_handshaker_factory_vtable = {
    server_handshaker_factory_add_handshakers, handshaker_factory_destroy};

static grpc_handshaker_factory server_handshaker_factory = {
    &server_handshaker_factory_vtable};

//
// exported functions
//

grpc_handshaker* grpc_security_handshaker_create(
    grpc_exec_ctx* exec_ctx, tsi_handshaker* handshaker,
    grpc_security_connector* connector) {
  // If no TSI handshaker was created, return a handshaker that always fails.
  // Otherwise, return a real security handshaker.
  if (handshaker == NULL) {
    return fail_handshaker_create();
  } else {
    return security_handshaker_create(exec_ctx, handshaker, connector);
  }
}

void grpc_security_register_handshaker_factories() {
  grpc_handshaker_factory_register(false /* at_start */, HANDSHAKER_CLIENT,
                                   &client_handshaker_factory);
  grpc_handshaker_factory_register(false /* at_start */, HANDSHAKER_SERVER,
                                   &server_handshaker_factory);
}<|MERGE_RESOLUTION|>--- conflicted
+++ resolved
@@ -65,13 +65,12 @@
   tsi_handshaker_result* handshaker_result;
 } security_handshaker;
 
-<<<<<<< HEAD
-static size_t move_read_buffer_into_handshake_buffer(grpc_exec_ctx *exec_ctx,
-                                                     security_handshaker *h) {
+static size_t move_read_buffer_into_handshake_buffer(grpc_exec_ctx* exec_ctx,
+                                                     security_handshaker* h) {
   size_t bytes_in_read_buffer = h->args->read_buffer->length;
   if (h->handshake_buffer_size < bytes_in_read_buffer) {
     h->handshake_buffer =
-        (uint8_t *)gpr_realloc(h->handshake_buffer, bytes_in_read_buffer);
+        (uint8_t*)gpr_realloc(h->handshake_buffer, bytes_in_read_buffer);
     h->handshake_buffer_size = bytes_in_read_buffer;
   }
   size_t offset = 0;
@@ -85,12 +84,8 @@
   return bytes_in_read_buffer;
 }
 
-static void security_handshaker_unref(grpc_exec_ctx *exec_ctx,
-                                      security_handshaker *h) {
-=======
 static void security_handshaker_unref(grpc_exec_ctx* exec_ctx,
                                       security_handshaker* h) {
->>>>>>> e5277245
   if (gpr_unref(&h->refs)) {
     gpr_mu_destroy(&h->mu);
     tsi_handshaker_destroy(h->handshaker);
@@ -334,28 +329,8 @@
     return;
   }
   // Copy all slices received.
-<<<<<<< HEAD
   size_t bytes_received_size =
       move_read_buffer_into_handshake_buffer(exec_ctx, h);
-=======
-  size_t i;
-  size_t bytes_received_size = 0;
-  for (i = 0; i < h->args->read_buffer->count; i++) {
-    bytes_received_size += GRPC_SLICE_LENGTH(h->args->read_buffer->slices[i]);
-  }
-  if (bytes_received_size > h->handshake_buffer_size) {
-    h->handshake_buffer =
-        (uint8_t*)gpr_realloc(h->handshake_buffer, bytes_received_size);
-    h->handshake_buffer_size = bytes_received_size;
-  }
-  size_t offset = 0;
-  for (i = 0; i < h->args->read_buffer->count; i++) {
-    size_t slice_size = GPR_SLICE_LENGTH(h->args->read_buffer->slices[i]);
-    memcpy(h->handshake_buffer + offset,
-           GRPC_SLICE_START_PTR(h->args->read_buffer->slices[i]), slice_size);
-    offset += slice_size;
-  }
->>>>>>> e5277245
   // Call TSI handshaker.
   error = do_handshaker_next_locked(exec_ctx, h, h->handshake_buffer,
                                     bytes_received_size);
@@ -432,14 +407,10 @@
   h->args = args;
   h->on_handshake_done = on_handshake_done;
   gpr_ref(&h->refs);
-<<<<<<< HEAD
   size_t bytes_received_size =
       move_read_buffer_into_handshake_buffer(exec_ctx, h);
-  grpc_error *error = do_handshaker_next_locked(
+  grpc_error* error = do_handshaker_next_locked(
       exec_ctx, h, h->handshake_buffer, bytes_received_size);
-=======
-  grpc_error* error = do_handshaker_next_locked(exec_ctx, h, NULL, 0);
->>>>>>> e5277245
   if (error != GRPC_ERROR_NONE) {
     security_handshake_failed_locked(exec_ctx, h, error);
     gpr_mu_unlock(&h->mu);
