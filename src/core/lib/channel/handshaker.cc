/*
 *
 * Copyright 2016 gRPC authors.
 *
 * Licensed under the Apache License, Version 2.0 (the "License");
 * you may not use this file except in compliance with the License.
 * You may obtain a copy of the License at
 *
 *     http://www.apache.org/licenses/LICENSE-2.0
 *
 * Unless required by applicable law or agreed to in writing, software
 * distributed under the License is distributed on an "AS IS" BASIS,
 * WITHOUT WARRANTIES OR CONDITIONS OF ANY KIND, either express or implied.
 * See the License for the specific language governing permissions and
 * limitations under the License.
 *
 */

#include <string.h>

#include <grpc/support/alloc.h>
#include <grpc/support/log.h>

#include "src/core/lib/channel/channel_args.h"
#include "src/core/lib/channel/handshaker.h"
#include "src/core/lib/iomgr/timer.h"

//
// grpc_handshaker
//

void grpc_handshaker_init(const grpc_handshaker_vtable* vtable,
                          grpc_handshaker* handshaker) {
  handshaker->vtable = vtable;
}

void grpc_handshaker_destroy(grpc_handshaker* handshaker) {
  handshaker->vtable->destroy(handshaker);
}

void grpc_handshaker_shutdown(grpc_handshaker* handshaker, grpc_error* why) {
  handshaker->vtable->shutdown(handshaker, why);
}

void grpc_handshaker_do_handshake(grpc_handshaker* handshaker,
                                  grpc_tcp_server_acceptor* acceptor,
                                  grpc_closure* on_handshake_done,
                                  grpc_handshaker_args* args) {
  handshaker->vtable->do_handshake(handshaker, acceptor, on_handshake_done,
                                   args);
}

//
// grpc_handshake_manager
//

struct grpc_handshake_manager {
  gpr_mu mu;
  gpr_refcount refs;
  bool shutdown;
  // An array of handshakers added via grpc_handshake_manager_add().
  size_t count;
  grpc_handshaker** handshakers;
  // The index of the handshaker to invoke next and closure to invoke it.
  size_t index;
  grpc_closure call_next_handshaker;
  // The acceptor to call the handshakers with.
  grpc_tcp_server_acceptor* acceptor;
  // Deadline timer across all handshakers.
  grpc_timer deadline_timer;
  grpc_closure on_timeout;
  // The final callback and user_data to invoke after the last handshaker.
  grpc_closure on_handshake_done;
  void* user_data;
  // Handshaker args.
  grpc_handshaker_args args;
  // Links to the previous and next managers in a list of all pending handshakes
  // Used at server side only.
  grpc_handshake_manager* prev;
  grpc_handshake_manager* next;
};

grpc_handshake_manager* grpc_handshake_manager_create() {
  grpc_handshake_manager* mgr =
      (grpc_handshake_manager*)gpr_zalloc(sizeof(grpc_handshake_manager));
  gpr_mu_init(&mgr->mu);
  gpr_ref_init(&mgr->refs, 1);
  return mgr;
}

void grpc_handshake_manager_pending_list_add(grpc_handshake_manager** head,
                                             grpc_handshake_manager* mgr) {
  GPR_ASSERT(mgr->prev == nullptr);
  GPR_ASSERT(mgr->next == nullptr);
  mgr->next = *head;
  if (*head) {
    (*head)->prev = mgr;
  }
  *head = mgr;
}

void grpc_handshake_manager_pending_list_remove(grpc_handshake_manager** head,
                                                grpc_handshake_manager* mgr) {
  if (mgr->next != nullptr) {
    mgr->next->prev = mgr->prev;
  }
  if (mgr->prev != nullptr) {
    mgr->prev->next = mgr->next;
  } else {
    GPR_ASSERT(*head == mgr);
    *head = mgr->next;
  }
}

void grpc_handshake_manager_pending_list_shutdown_all(
<<<<<<< HEAD
    grpc_handshake_manager* head, grpc_error* why) {
  while (head != NULL) {
    grpc_handshake_manager_shutdown(head, GRPC_ERROR_REF(why));
=======
    grpc_exec_ctx* exec_ctx, grpc_handshake_manager* head, grpc_error* why) {
  while (head != nullptr) {
    grpc_handshake_manager_shutdown(exec_ctx, head, GRPC_ERROR_REF(why));
>>>>>>> 82c8f945
    head = head->next;
  }
  GRPC_ERROR_UNREF(why);
}

static bool is_power_of_2(size_t n) { return (n & (n - 1)) == 0; }

void grpc_handshake_manager_add(grpc_handshake_manager* mgr,
                                grpc_handshaker* handshaker) {
  gpr_mu_lock(&mgr->mu);
  // To avoid allocating memory for each handshaker we add, we double
  // the number of elements every time we need more.
  size_t realloc_count = 0;
  if (mgr->count == 0) {
    realloc_count = 2;
  } else if (mgr->count >= 2 && is_power_of_2(mgr->count)) {
    realloc_count = mgr->count * 2;
  }
  if (realloc_count > 0) {
    mgr->handshakers = (grpc_handshaker**)gpr_realloc(
        mgr->handshakers, realloc_count * sizeof(grpc_handshaker*));
  }
  mgr->handshakers[mgr->count++] = handshaker;
  gpr_mu_unlock(&mgr->mu);
}

static void grpc_handshake_manager_unref(grpc_handshake_manager* mgr) {
  if (gpr_unref(&mgr->refs)) {
    for (size_t i = 0; i < mgr->count; ++i) {
      grpc_handshaker_destroy(mgr->handshakers[i]);
    }
    gpr_free(mgr->handshakers);
    gpr_mu_destroy(&mgr->mu);
    gpr_free(mgr);
  }
}

void grpc_handshake_manager_destroy(grpc_handshake_manager* mgr) {
  grpc_handshake_manager_unref(mgr);
}

void grpc_handshake_manager_shutdown(grpc_handshake_manager* mgr,
                                     grpc_error* why) {
  gpr_mu_lock(&mgr->mu);
  // Shutdown the handshaker that's currently in progress, if any.
  if (!mgr->shutdown && mgr->index > 0) {
    mgr->shutdown = true;
    grpc_handshaker_shutdown(mgr->handshakers[mgr->index - 1],
                             GRPC_ERROR_REF(why));
  }
  gpr_mu_unlock(&mgr->mu);
  GRPC_ERROR_UNREF(why);
}

// Helper function to call either the next handshaker or the
// on_handshake_done callback.
// Returns true if we've scheduled the on_handshake_done callback.
static bool call_next_handshaker_locked(grpc_handshake_manager* mgr,
                                        grpc_error* error) {
  GPR_ASSERT(mgr->index <= mgr->count);
  // If we got an error or we've been shut down or we're exiting early or
  // we've finished the last handshaker, invoke the on_handshake_done
  // callback.  Otherwise, call the next handshaker.
  if (error != GRPC_ERROR_NONE || mgr->shutdown || mgr->args.exit_early ||
      mgr->index == mgr->count) {
    // Cancel deadline timer, since we're invoking the on_handshake_done
    // callback now.
    grpc_timer_cancel(&mgr->deadline_timer);
    GRPC_CLOSURE_SCHED(&mgr->on_handshake_done, error);
    mgr->shutdown = true;
  } else {
    grpc_handshaker_do_handshake(mgr->handshakers[mgr->index], mgr->acceptor,
                                 &mgr->call_next_handshaker, &mgr->args);
  }
  ++mgr->index;
  return mgr->shutdown;
}

// A function used as the handshaker-done callback when chaining
// handshakers together.
static void call_next_handshaker(void* arg, grpc_error* error) {
  grpc_handshake_manager* mgr = (grpc_handshake_manager*)arg;
  gpr_mu_lock(&mgr->mu);
  bool done = call_next_handshaker_locked(mgr, GRPC_ERROR_REF(error));
  gpr_mu_unlock(&mgr->mu);
  // If we're invoked the final callback, we won't be coming back
  // to this function, so we can release our reference to the
  // handshake manager.
  if (done) {
    grpc_handshake_manager_unref(mgr);
  }
}

// Callback invoked when deadline is exceeded.
static void on_timeout(void* arg, grpc_error* error) {
  grpc_handshake_manager* mgr = (grpc_handshake_manager*)arg;
  if (error == GRPC_ERROR_NONE) {  // Timer fired, rather than being cancelled.
    grpc_handshake_manager_shutdown(
        mgr, GRPC_ERROR_CREATE_FROM_STATIC_STRING("Handshake timed out"));
  }
  grpc_handshake_manager_unref(mgr);
}

void grpc_handshake_manager_do_handshake(grpc_handshake_manager* mgr,
                                         grpc_endpoint* endpoint,
                                         const grpc_channel_args* channel_args,
                                         grpc_millis deadline,
                                         grpc_tcp_server_acceptor* acceptor,
                                         grpc_iomgr_cb_func on_handshake_done,
                                         void* user_data) {
  gpr_mu_lock(&mgr->mu);
  GPR_ASSERT(mgr->index == 0);
  GPR_ASSERT(!mgr->shutdown);
  // Construct handshaker args.  These will be passed through all
  // handshakers and eventually be freed by the on_handshake_done callback.
  mgr->args.endpoint = endpoint;
  mgr->args.args = grpc_channel_args_copy(channel_args);
  mgr->args.user_data = user_data;
  mgr->args.read_buffer =
      (grpc_slice_buffer*)gpr_malloc(sizeof(*mgr->args.read_buffer));
  grpc_slice_buffer_init(mgr->args.read_buffer);
  // Initialize state needed for calling handshakers.
  mgr->acceptor = acceptor;
  GRPC_CLOSURE_INIT(&mgr->call_next_handshaker, call_next_handshaker, mgr,
                    grpc_schedule_on_exec_ctx);
  GRPC_CLOSURE_INIT(&mgr->on_handshake_done, on_handshake_done, &mgr->args,
                    grpc_schedule_on_exec_ctx);
  // Start deadline timer, which owns a ref.
  gpr_ref(&mgr->refs);
  GRPC_CLOSURE_INIT(&mgr->on_timeout, on_timeout, mgr,
                    grpc_schedule_on_exec_ctx);
  grpc_timer_init(&mgr->deadline_timer, deadline, &mgr->on_timeout);
  // Start first handshaker, which also owns a ref.
  gpr_ref(&mgr->refs);
  bool done = call_next_handshaker_locked(mgr, GRPC_ERROR_NONE);
  gpr_mu_unlock(&mgr->mu);
  if (done) {
    grpc_handshake_manager_unref(mgr);
  }
}<|MERGE_RESOLUTION|>--- conflicted
+++ resolved
@@ -113,15 +113,9 @@
 }
 
 void grpc_handshake_manager_pending_list_shutdown_all(
-<<<<<<< HEAD
     grpc_handshake_manager* head, grpc_error* why) {
-  while (head != NULL) {
+  while (head != nullptr) {
     grpc_handshake_manager_shutdown(head, GRPC_ERROR_REF(why));
-=======
-    grpc_exec_ctx* exec_ctx, grpc_handshake_manager* head, grpc_error* why) {
-  while (head != nullptr) {
-    grpc_handshake_manager_shutdown(exec_ctx, head, GRPC_ERROR_REF(why));
->>>>>>> 82c8f945
     head = head->next;
   }
   GRPC_ERROR_UNREF(why);
