//
// Copyright 2016 gRPC authors.
//
// Licensed under the Apache License, Version 2.0 (the "License");
// you may not use this file except in compliance with the License.
// You may obtain a copy of the License at
//
//     http://www.apache.org/licenses/LICENSE-2.0
//
// Unless required by applicable law or agreed to in writing, software
// distributed under the License is distributed on an "AS IS" BASIS,
// WITHOUT WARRANTIES OR CONDITIONS OF ANY KIND, either express or implied.
// See the License for the specific language governing permissions and
// limitations under the License.
//

#ifndef GRPC_CORE_LIB_TRANSPORT_SERVICE_CONFIG_H
#define GRPC_CORE_LIB_TRANSPORT_SERVICE_CONFIG_H

#include <grpc/impl/codegen/grpc_types.h>

#include "src/core/lib/json/json.h"
#include "src/core/lib/slice/slice_hash_table.h"

#ifdef __cplusplus
extern "C" {
#endif

typedef struct grpc_service_config grpc_service_config;

grpc_service_config* grpc_service_config_create(const char* json_string);
void grpc_service_config_destroy(grpc_service_config* service_config);

/// Invokes \a process_json() for each global parameter in the service
/// config.  \a arg is passed as the second argument to \a process_json().
void grpc_service_config_parse_global_params(
    const grpc_service_config* service_config,
    void (*process_json)(const grpc_json* json, void* arg), void* arg);

/// Gets the LB policy name from \a service_config.
/// Returns NULL if no LB policy name was specified.
/// Caller does NOT take ownership.
const char* grpc_service_config_get_lb_policy_name(
    const grpc_service_config* service_config);

/// Creates a method config table based on the data in \a json.
/// The table's keys are request paths.  The table's value type is
/// returned by \a create_value(), based on data parsed from the JSON tree.
/// \a ref_value() and \a unref_value() are used to ref and unref values.
/// Returns NULL on error.
grpc_slice_hash_table* grpc_service_config_create_method_config_table(
    const grpc_service_config* service_config,
    void* (*create_value)(const grpc_json* method_config_json),
<<<<<<< HEAD
    void (*destroy_value)(void* value));
=======
    void* (*ref_value)(void* value),
    void (*unref_value)(grpc_exec_ctx* exec_ctx, void* value));
>>>>>>> d9da7387

/// A helper function for looking up values in the table returned by
/// \a grpc_service_config_create_method_config_table().
/// Gets the method config for the specified \a path, which should be of
/// the form "/service/method".
/// Returns NULL if the method has no config.
/// Caller does NOT own a reference to the result.
void* grpc_method_config_table_get(const grpc_slice_hash_table* table,
                                   grpc_slice path);

#ifdef __cplusplus
}
#endif

#endif /* GRPC_CORE_LIB_TRANSPORT_SERVICE_CONFIG_H */<|MERGE_RESOLUTION|>--- conflicted
+++ resolved
@@ -51,12 +51,7 @@
 grpc_slice_hash_table* grpc_service_config_create_method_config_table(
     const grpc_service_config* service_config,
     void* (*create_value)(const grpc_json* method_config_json),
-<<<<<<< HEAD
-    void (*destroy_value)(void* value));
-=======
-    void* (*ref_value)(void* value),
-    void (*unref_value)(grpc_exec_ctx* exec_ctx, void* value));
->>>>>>> d9da7387
+    void* (*ref_value)(void* value), void (*unref_value)(void* value));
 
 /// A helper function for looking up values in the table returned by
 /// \a grpc_service_config_create_method_config_table().
