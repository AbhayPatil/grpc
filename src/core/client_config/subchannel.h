/*
 *
 * Copyright 2015, Google Inc.
 * All rights reserved.
 *
 * Redistribution and use in source and binary forms, with or without
 * modification, are permitted provided that the following conditions are
 * met:
 *
 *     * Redistributions of source code must retain the above copyright
 * notice, this list of conditions and the following disclaimer.
 *     * Redistributions in binary form must reproduce the above
 * copyright notice, this list of conditions and the following disclaimer
 * in the documentation and/or other materials provided with the
 * distribution.
 *     * Neither the name of Google Inc. nor the names of its
 * contributors may be used to endorse or promote products derived from
 * this software without specific prior written permission.
 *
 * THIS SOFTWARE IS PROVIDED BY THE COPYRIGHT HOLDERS AND CONTRIBUTORS
 * "AS IS" AND ANY EXPRESS OR IMPLIED WARRANTIES, INCLUDING, BUT NOT
 * LIMITED TO, THE IMPLIED WARRANTIES OF MERCHANTABILITY AND FITNESS FOR
 * A PARTICULAR PURPOSE ARE DISCLAIMED. IN NO EVENT SHALL THE COPYRIGHT
 * OWNER OR CONTRIBUTORS BE LIABLE FOR ANY DIRECT, INDIRECT, INCIDENTAL,
 * SPECIAL, EXEMPLARY, OR CONSEQUENTIAL DAMAGES (INCLUDING, BUT NOT
 * LIMITED TO, PROCUREMENT OF SUBSTITUTE GOODS OR SERVICES; LOSS OF USE,
 * DATA, OR PROFITS; OR BUSINESS INTERRUPTION) HOWEVER CAUSED AND ON ANY
 * THEORY OF LIABILITY, WHETHER IN CONTRACT, STRICT LIABILITY, OR TORT
 * (INCLUDING NEGLIGENCE OR OTHERWISE) ARISING IN ANY WAY OUT OF THE USE
 * OF THIS SOFTWARE, EVEN IF ADVISED OF THE POSSIBILITY OF SUCH DAMAGE.
 *
 */

#ifndef GRPC_INTERNAL_CORE_CLIENT_CONFIG_SUBCHANNEL_H
#define GRPC_INTERNAL_CORE_CLIENT_CONFIG_SUBCHANNEL_H

#include "src/core/channel/channel_stack.h"
#include "src/core/client_config/connector.h"
#include "src/core/transport/connectivity_state.h"

/** A (sub-)channel that knows how to connect to exactly one target
    address. Provides a target for load balancing. */
typedef struct grpc_subchannel grpc_subchannel;
typedef struct grpc_subchannel_call grpc_subchannel_call;
typedef struct grpc_subchannel_args grpc_subchannel_args;

#ifdef GRPC_STREAM_REFCOUNT_DEBUG
#define GRPC_SUBCHANNEL_REF(p, r) \
  grpc_subchannel_ref((p), __FILE__, __LINE__, (r))
#define GRPC_SUBCHANNEL_UNREF(cl, p, r) \
  grpc_subchannel_unref((cl), (p), __FILE__, __LINE__, (r))
#define GRPC_SUBCHANNEL_CALL_REF(p, r) \
  grpc_subchannel_call_ref((p), __FILE__, __LINE__, (r))
#define GRPC_SUBCHANNEL_CALL_UNREF(cl, p, r) \
  grpc_subchannel_call_unref((cl), (p), __FILE__, __LINE__, (r))
#define GRPC_SUBCHANNEL_REF_EXTRA_ARGS \
  , const char *file, int line, const char *reason
#else
#define GRPC_SUBCHANNEL_REF(p, r) grpc_subchannel_ref((p))
#define GRPC_SUBCHANNEL_UNREF(cl, p, r) grpc_subchannel_unref((cl), (p))
#define GRPC_SUBCHANNEL_CALL_REF(p, r) grpc_subchannel_call_ref((p))
#define GRPC_SUBCHANNEL_CALL_UNREF(cl, p, r) \
  grpc_subchannel_call_unref((cl), (p))
#define GRPC_SUBCHANNEL_REF_EXTRA_ARGS
#endif

void grpc_subchannel_ref(grpc_subchannel *channel
                             GRPC_SUBCHANNEL_REF_EXTRA_ARGS);
void grpc_subchannel_unref(grpc_exec_ctx *exec_ctx,
                           grpc_subchannel *channel
                               GRPC_SUBCHANNEL_REF_EXTRA_ARGS);
void grpc_subchannel_call_ref(grpc_subchannel_call *call
                                  GRPC_SUBCHANNEL_REF_EXTRA_ARGS);
void grpc_subchannel_call_unref(grpc_exec_ctx *exec_ctx,
                                grpc_subchannel_call *call
                                    GRPC_SUBCHANNEL_REF_EXTRA_ARGS);

/** construct a subchannel call (possibly asynchronously).
 *
<<<<<<< HEAD
 * If the returned status is \a GRPC_SUBCHANNEL_CALL_CREATE_READY, the call will
 * return immediately and \a target will point to a connected \a subchannel_call
 * instance. Note that \a notify will \em not be invoked in this case.
 * Otherwise, if the returned status is GRPC_SUBCHANNEL_CALL_CREATE_PENDING, the
 * subchannel call will be created asynchronously, invoking the \a notify
 * callback upon completion. */
=======
 * If the returned status is 1, the call will return immediately and \a target 
 * will point to a connected \a subchannel_call instance. Note that \a notify 
 * will \em not be invoked in this case.
 * Otherwise, if the returned status is 0, the subchannel call will be created 
 * asynchronously, invoking the \a notify callback upon completion. */
>>>>>>> bd50ed80
int grpc_subchannel_create_call(grpc_exec_ctx *exec_ctx,
                                grpc_subchannel *subchannel,
                                grpc_pollset *pollset, gpr_atm *target,
                                grpc_closure *notify);

/** cancel \a call in the waiting state. */
void grpc_subchannel_cancel_create_call(grpc_exec_ctx *exec_ctx,
                                        grpc_subchannel *subchannel,
                                        gpr_atm *target);

/** process a transport level op */
void grpc_subchannel_process_transport_op(grpc_exec_ctx *exec_ctx,
                                          grpc_subchannel *subchannel,
                                          grpc_transport_op *op);

/** poll the current connectivity state of a channel */
grpc_connectivity_state grpc_subchannel_check_connectivity(
    grpc_subchannel *channel);

/** call notify when the connectivity state of a channel changes from *state.
    Updates *state with the new state of the channel */
void grpc_subchannel_notify_on_state_change(grpc_exec_ctx *exec_ctx,
                                            grpc_subchannel *channel,
                                            grpc_connectivity_state *state,
                                            grpc_closure *notify);

/** Remove \a subscribed_notify from the list of closures to be called on a
 * state change if present, returning 1. Otherwise, nothing is done and return
 * 0. */
int grpc_subchannel_state_change_unsubscribe(grpc_exec_ctx *exec_ctx,
                                             grpc_subchannel *channel,
                                             grpc_closure *subscribed_notify);

/** express interest in \a channel's activities through \a pollset. */
void grpc_subchannel_add_interested_party(grpc_exec_ctx *exec_ctx,
                                          grpc_subchannel *channel,
                                          grpc_pollset *pollset);
/** stop following \a channel's activity through \a pollset. */
void grpc_subchannel_del_interested_party(grpc_exec_ctx *exec_ctx,
                                          grpc_subchannel *channel,
                                          grpc_pollset *pollset);

/** continue processing a transport op */
void grpc_subchannel_call_process_op(grpc_exec_ctx *exec_ctx,
                                     grpc_subchannel_call *subchannel_call,
                                     grpc_transport_stream_op *op);

/** continue querying for peer */
char *grpc_subchannel_call_get_peer(grpc_exec_ctx *exec_ctx,
                                    grpc_subchannel_call *subchannel_call);

grpc_call_stack *grpc_subchannel_call_get_call_stack(
    grpc_subchannel_call *subchannel_call);

struct grpc_subchannel_args {
  /** Channel filters for this channel - wrapped factories will likely
      want to mutate this */
  const grpc_channel_filter **filters;
  /** The number of filters in the above array */
  size_t filter_count;
  /** Channel arguments to be supplied to the newly created channel */
  const grpc_channel_args *args;
  /** Address to connect to */
  struct sockaddr *addr;
  size_t addr_len;
  /** metadata context to use */
  grpc_mdctx *mdctx;
  /** master channel */
  grpc_channel *master;
};

/** create a subchannel given a connector */
grpc_subchannel *grpc_subchannel_create(grpc_connector *connector,
                                        grpc_subchannel_args *args);

/** Return the metadata context associated with the subchannel */
grpc_mdctx *grpc_subchannel_get_mdctx(grpc_subchannel *subchannel);

/** Return the master channel associated with the subchannel */
grpc_channel *grpc_subchannel_get_master(grpc_subchannel *subchannel);

#endif /* GRPC_INTERNAL_CORE_CLIENT_CONFIG_SUBCHANNEL_H */<|MERGE_RESOLUTION|>--- conflicted
+++ resolved
@@ -77,20 +77,11 @@
 
 /** construct a subchannel call (possibly asynchronously).
  *
-<<<<<<< HEAD
- * If the returned status is \a GRPC_SUBCHANNEL_CALL_CREATE_READY, the call will
- * return immediately and \a target will point to a connected \a subchannel_call
- * instance. Note that \a notify will \em not be invoked in this case.
- * Otherwise, if the returned status is GRPC_SUBCHANNEL_CALL_CREATE_PENDING, the
- * subchannel call will be created asynchronously, invoking the \a notify
- * callback upon completion. */
-=======
  * If the returned status is 1, the call will return immediately and \a target 
  * will point to a connected \a subchannel_call instance. Note that \a notify 
  * will \em not be invoked in this case.
  * Otherwise, if the returned status is 0, the subchannel call will be created 
  * asynchronously, invoking the \a notify callback upon completion. */
->>>>>>> bd50ed80
 int grpc_subchannel_create_call(grpc_exec_ctx *exec_ctx,
                                 grpc_subchannel *subchannel,
                                 grpc_pollset *pollset, gpr_atm *target,
