/*
 *
 * Copyright 2015, Google Inc.
 * All rights reserved.
 *
 * Redistribution and use in source and binary forms, with or without
 * modification, are permitted provided that the following conditions are
 * met:
 *
 *     * Redistributions of source code must retain the above copyright
 * notice, this list of conditions and the following disclaimer.
 *     * Redistributions in binary form must reproduce the above
 * copyright notice, this list of conditions and the following disclaimer
 * in the documentation and/or other materials provided with the
 * distribution.
 *     * Neither the name of Google Inc. nor the names of its
 * contributors may be used to endorse or promote products derived from
 * this software without specific prior written permission.
 *
 * THIS SOFTWARE IS PROVIDED BY THE COPYRIGHT HOLDERS AND CONTRIBUTORS
 * "AS IS" AND ANY EXPRESS OR IMPLIED WARRANTIES, INCLUDING, BUT NOT
 * LIMITED TO, THE IMPLIED WARRANTIES OF MERCHANTABILITY AND FITNESS FOR
 * A PARTICULAR PURPOSE ARE DISCLAIMED. IN NO EVENT SHALL THE COPYRIGHT
 * OWNER OR CONTRIBUTORS BE LIABLE FOR ANY DIRECT, INDIRECT, INCIDENTAL,
 * SPECIAL, EXEMPLARY, OR CONSEQUENTIAL DAMAGES (INCLUDING, BUT NOT
 * LIMITED TO, PROCUREMENT OF SUBSTITUTE GOODS OR SERVICES; LOSS OF USE,
 * DATA, OR PROFITS; OR BUSINESS INTERRUPTION) HOWEVER CAUSED AND ON ANY
 * THEORY OF LIABILITY, WHETHER IN CONTRACT, STRICT LIABILITY, OR TORT
 * (INCLUDING NEGLIGENCE OR OTHERWISE) ARISING IN ANY WAY OUT OF THE USE
 * OF THIS SOFTWARE, EVEN IF ADVISED OF THE POSSIBILITY OF SUCH DAMAGE.
 *
 */

#include <grpc/grpc.h>

#include <stdlib.h>
#include <string.h>

#include <grpc/slice.h>
#include <grpc/slice_buffer.h>
#include <grpc/support/alloc.h>

#include "src/core/ext/client_channel/client_channel.h"
#include "src/core/ext/client_channel/http_connect_handshaker.h"
#include "src/core/ext/client_channel/resolver_registry.h"
#include "src/core/ext/transport/chttp2/transport/chttp2_transport.h"
#include "src/core/lib/channel/channel_args.h"
#include "src/core/lib/channel/compress_filter.h"
#include "src/core/lib/channel/handshaker.h"
#include "src/core/lib/channel/http_client_filter.h"
#include "src/core/lib/iomgr/tcp_client.h"
#include "src/core/lib/surface/api_trace.h"
#include "src/core/lib/surface/channel.h"

//
// connector
//

typedef struct {
  grpc_connector base;
  gpr_refcount refs;

  grpc_closure *notify;
  grpc_connect_in_args args;
  grpc_connect_out_args *result;
  grpc_closure initial_string_sent;
  grpc_slice_buffer initial_string_buffer;

  grpc_endpoint *tcp;

  grpc_closure connected;

  grpc_handshake_manager *handshake_mgr;
} connector;

static void connector_ref(grpc_connector *con) {
  connector *c = (connector *)con;
  gpr_ref(&c->refs);
}

static void connector_unref(grpc_exec_ctx *exec_ctx, grpc_connector *con) {
  connector *c = (connector *)con;
  if (gpr_unref(&c->refs)) {
    /* c->initial_string_buffer does not need to be destroyed */
    grpc_handshake_manager_destroy(exec_ctx, c->handshake_mgr);
    gpr_free(c);
  }
}

static void on_initial_connect_string_sent(grpc_exec_ctx *exec_ctx, void *arg,
                                           grpc_error *error) {
  connector_unref(exec_ctx, arg);
}

static void on_handshake_done(grpc_exec_ctx *exec_ctx, void *arg,
                              grpc_error *error) {
  grpc_handshaker_args *args = arg;
  connector *c = args->user_data;
  if (error != GRPC_ERROR_NONE) {
<<<<<<< HEAD
=======
    grpc_endpoint_destroy(exec_ctx, args->endpoint);
>>>>>>> d4d4ce5f
    grpc_channel_args_destroy(args->args);
    gpr_free(args->read_buffer);
  } else {
    c->result->transport =
        grpc_create_chttp2_transport(exec_ctx, args->args, args->endpoint, 1);
    GPR_ASSERT(c->result->transport);
    grpc_chttp2_transport_start_reading(exec_ctx, c->result->transport,
                                        args->read_buffer);
    c->result->channel_args = args->args;
  }
  gpr_free(args);
  grpc_closure *notify = c->notify;
  c->notify = NULL;
  grpc_exec_ctx_sched(exec_ctx, notify, GRPC_ERROR_REF(error), NULL);
}

static void connected(grpc_exec_ctx *exec_ctx, void *arg, grpc_error *error) {
  connector *c = arg;
  grpc_endpoint *tcp = c->tcp;
  if (tcp != NULL) {
    if (!GRPC_SLICE_IS_EMPTY(c->args.initial_connect_string)) {
      grpc_closure_init(&c->initial_string_sent, on_initial_connect_string_sent,
                        c);
      grpc_slice_buffer_init(&c->initial_string_buffer);
      grpc_slice_buffer_add(&c->initial_string_buffer,
                            c->args.initial_connect_string);
      connector_ref(arg);
      grpc_endpoint_write(exec_ctx, tcp, &c->initial_string_buffer,
                          &c->initial_string_sent);
    } else {
      grpc_handshake_manager_do_handshake(
          exec_ctx, c->handshake_mgr, tcp, c->args.channel_args,
          c->args.deadline, NULL /* acceptor */, on_handshake_done, c);
    }
  } else {
    memset(c->result, 0, sizeof(*c->result));
    grpc_closure *notify = c->notify;
    c->notify = NULL;
    grpc_exec_ctx_sched(exec_ctx, notify, GRPC_ERROR_REF(error), NULL);
  }
}

static void connector_shutdown(grpc_exec_ctx *exec_ctx, grpc_connector *con) {}

static void connector_connect(grpc_exec_ctx *exec_ctx, grpc_connector *con,
                              const grpc_connect_in_args *args,
                              grpc_connect_out_args *result,
                              grpc_closure *notify) {
  connector *c = (connector *)con;
  GPR_ASSERT(c->notify == NULL);
  GPR_ASSERT(notify->cb);
  c->notify = notify;
  c->args = *args;
  c->result = result;
  c->tcp = NULL;
  grpc_closure_init(&c->connected, connected, c);
  grpc_tcp_client_connect(exec_ctx, &c->connected, &c->tcp,
                          args->interested_parties, args->channel_args,
                          args->addr, args->deadline);
}

static const grpc_connector_vtable connector_vtable = {
    connector_ref, connector_unref, connector_shutdown, connector_connect};

//
// client_channel_factory
//

static void client_channel_factory_ref(
    grpc_client_channel_factory *cc_factory) {}

static void client_channel_factory_unref(
    grpc_exec_ctx *exec_ctx, grpc_client_channel_factory *cc_factory) {}

static grpc_subchannel *client_channel_factory_create_subchannel(
    grpc_exec_ctx *exec_ctx, grpc_client_channel_factory *cc_factory,
    const grpc_subchannel_args *args) {
  connector *c = gpr_malloc(sizeof(*c));
  memset(c, 0, sizeof(*c));
  c->base.vtable = &connector_vtable;
  gpr_ref_init(&c->refs, 1);
  c->handshake_mgr = grpc_handshake_manager_create();
  char *proxy_name = grpc_get_http_proxy_server();
  if (proxy_name != NULL) {
    grpc_handshake_manager_add(
        c->handshake_mgr,
        grpc_http_connect_handshaker_create(proxy_name, args->server_name));
    gpr_free(proxy_name);
  }
  grpc_subchannel *s = grpc_subchannel_create(exec_ctx, &c->base, args);
  grpc_connector_unref(exec_ctx, &c->base);
  return s;
}

static grpc_channel *client_channel_factory_create_channel(
    grpc_exec_ctx *exec_ctx, grpc_client_channel_factory *cc_factory,
    const char *target, grpc_client_channel_type type,
    const grpc_channel_args *args) {
  grpc_channel *channel =
      grpc_channel_create(exec_ctx, target, args, GRPC_CLIENT_CHANNEL, NULL);
  grpc_resolver *resolver = grpc_resolver_create(target, args);
  if (!resolver) {
    GRPC_CHANNEL_INTERNAL_UNREF(exec_ctx, channel,
                                "client_channel_factory_create_channel");
    return NULL;
  }

  grpc_client_channel_finish_initialization(
      exec_ctx, grpc_channel_get_channel_stack(channel), resolver, cc_factory);
  GRPC_RESOLVER_UNREF(exec_ctx, resolver, "create_channel");

  return channel;
}

static const grpc_client_channel_factory_vtable client_channel_factory_vtable =
    {client_channel_factory_ref, client_channel_factory_unref,
     client_channel_factory_create_subchannel,
     client_channel_factory_create_channel};

static grpc_client_channel_factory client_channel_factory = {
    &client_channel_factory_vtable};

/* Create a client channel:
   Asynchronously: - resolve target
                   - connect to it (trying alternatives as presented)
                   - perform handshakes */
grpc_channel *grpc_insecure_channel_create(const char *target,
                                           const grpc_channel_args *args,
                                           void *reserved) {
  grpc_exec_ctx exec_ctx = GRPC_EXEC_CTX_INIT;
  GRPC_API_TRACE(
      "grpc_insecure_channel_create(target=%p, args=%p, reserved=%p)", 3,
      (target, args, reserved));
  GPR_ASSERT(!reserved);

  grpc_client_channel_factory *factory =
      (grpc_client_channel_factory *)&client_channel_factory;
  grpc_channel *channel = client_channel_factory_create_channel(
      &exec_ctx, factory, target, GRPC_CLIENT_CHANNEL_TYPE_REGULAR, args);

  grpc_client_channel_factory_unref(&exec_ctx, factory);
  grpc_exec_ctx_finish(&exec_ctx);

  return channel != NULL ? channel : grpc_lame_client_channel_create(
                                         target, GRPC_STATUS_INTERNAL,
                                         "Failed to create client channel");
}<|MERGE_RESOLUTION|>--- conflicted
+++ resolved
@@ -97,10 +97,7 @@
   grpc_handshaker_args *args = arg;
   connector *c = args->user_data;
   if (error != GRPC_ERROR_NONE) {
-<<<<<<< HEAD
-=======
     grpc_endpoint_destroy(exec_ctx, args->endpoint);
->>>>>>> d4d4ce5f
     grpc_channel_args_destroy(args->args);
     gpr_free(args->read_buffer);
   } else {
@@ -111,7 +108,6 @@
                                         args->read_buffer);
     c->result->channel_args = args->args;
   }
-  gpr_free(args);
   grpc_closure *notify = c->notify;
   c->notify = NULL;
   grpc_exec_ctx_sched(exec_ctx, notify, GRPC_ERROR_REF(error), NULL);
