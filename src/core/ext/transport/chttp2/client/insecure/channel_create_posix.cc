/*
 *
 * Copyright 2016 gRPC authors.
 *
 * Licensed under the Apache License, Version 2.0 (the "License");
 * you may not use this file except in compliance with the License.
 * You may obtain a copy of the License at
 *
 *     http://www.apache.org/licenses/LICENSE-2.0
 *
 * Unless required by applicable law or agreed to in writing, software
 * distributed under the License is distributed on an "AS IS" BASIS,
 * WITHOUT WARRANTIES OR CONDITIONS OF ANY KIND, either express or implied.
 * See the License for the specific language governing permissions and
 * limitations under the License.
 *
 */

#include <grpc/grpc.h>
#include <grpc/grpc_posix.h>
#include <grpc/support/log.h>
#include <grpc/support/port_platform.h>

#ifdef GPR_SUPPORT_CHANNELS_FROM_FD

#include <fcntl.h>

#include "src/core/ext/transport/chttp2/transport/chttp2_transport.h"
#include "src/core/lib/channel/channel_args.h"
#include "src/core/lib/iomgr/endpoint.h"
#include "src/core/lib/iomgr/exec_ctx.h"
#include "src/core/lib/iomgr/tcp_client_posix.h"
#include "src/core/lib/iomgr/tcp_posix.h"
#include "src/core/lib/surface/api_trace.h"
#include "src/core/lib/surface/channel.h"
#include "src/core/lib/transport/transport.h"

grpc_channel* grpc_insecure_channel_create_from_fd(
    const char* target, int fd, const grpc_channel_args* args) {
  grpc_core::ExecCtx exec_ctx;
  GRPC_API_TRACE("grpc_insecure_channel_create(target=%p, fd=%d, args=%p)", 3,
                 (target, fd, args));

  grpc_arg default_authority_arg = grpc_channel_arg_string_create(
      (char*)GRPC_ARG_DEFAULT_AUTHORITY, (char*)"test.authority");
  grpc_channel_args* final_args =
      grpc_channel_args_copy_and_add(args, &default_authority_arg, 1);

  int flags = fcntl(fd, F_GETFL, 0);
  GPR_ASSERT(fcntl(fd, F_SETFL, flags | O_NONBLOCK) == 0);

  grpc_endpoint* client = grpc_tcp_client_create_from_fd(
      grpc_fd_create(fd, "client"), args, "fd-client");

  grpc_transport* transport =
<<<<<<< HEAD
      grpc_create_chttp2_transport(final_args, client, 1);
  GPR_ASSERT(transport);
  grpc_channel* channel = grpc_channel_create(
      target, final_args, GRPC_CLIENT_DIRECT_CHANNEL, transport);
  grpc_channel_args_destroy(final_args);
  grpc_chttp2_transport_start_reading(transport, nullptr);
=======
      grpc_create_chttp2_transport(&exec_ctx, final_args, client, true);
  GPR_ASSERT(transport);
  grpc_channel* channel = grpc_channel_create(
      &exec_ctx, target, final_args, GRPC_CLIENT_DIRECT_CHANNEL, transport);
  grpc_channel_args_destroy(&exec_ctx, final_args);
  grpc_chttp2_transport_start_reading(&exec_ctx, transport, nullptr, nullptr);

  grpc_exec_ctx_finish(&exec_ctx);
>>>>>>> 05cd3102

  return channel != nullptr ? channel
                            : grpc_lame_client_channel_create(
                                  target, GRPC_STATUS_INTERNAL,
                                  "Failed to create client channel");
}

#else  // !GPR_SUPPORT_CHANNELS_FROM_FD

grpc_channel* grpc_insecure_channel_create_from_fd(
    const char* target, int fd, const grpc_channel_args* args) {
  GPR_ASSERT(0);
  return nullptr;
}

#endif  // GPR_SUPPORT_CHANNELS_FROM_FD<|MERGE_RESOLUTION|>--- conflicted
+++ resolved
@@ -53,23 +53,14 @@
       grpc_fd_create(fd, "client"), args, "fd-client");
 
   grpc_transport* transport =
-<<<<<<< HEAD
-      grpc_create_chttp2_transport(final_args, client, 1);
+      grpc_create_chttp2_transport(final_args, client, true);
   GPR_ASSERT(transport);
   grpc_channel* channel = grpc_channel_create(
       target, final_args, GRPC_CLIENT_DIRECT_CHANNEL, transport);
   grpc_channel_args_destroy(final_args);
-  grpc_chttp2_transport_start_reading(transport, nullptr);
-=======
-      grpc_create_chttp2_transport(&exec_ctx, final_args, client, true);
-  GPR_ASSERT(transport);
-  grpc_channel* channel = grpc_channel_create(
-      &exec_ctx, target, final_args, GRPC_CLIENT_DIRECT_CHANNEL, transport);
-  grpc_channel_args_destroy(&exec_ctx, final_args);
-  grpc_chttp2_transport_start_reading(&exec_ctx, transport, nullptr, nullptr);
+  grpc_chttp2_transport_start_reading(transport, nullptr, nullptr);
 
-  grpc_exec_ctx_finish(&exec_ctx);
->>>>>>> 05cd3102
+  grpc_core::ExecCtx::Get()->Flush();
 
   return channel != nullptr ? channel
                             : grpc_lame_client_channel_create(
