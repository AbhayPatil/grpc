/*
 *
 * Copyright 2015 gRPC authors.
 *
 * Licensed under the Apache License, Version 2.0 (the "License");
 * you may not use this file except in compliance with the License.
 * You may obtain a copy of the License at
 *
 *     http://www.apache.org/licenses/LICENSE-2.0
 *
 * Unless required by applicable law or agreed to in writing, software
 * distributed under the License is distributed on an "AS IS" BASIS,
 * WITHOUT WARRANTIES OR CONDITIONS OF ANY KIND, either express or implied.
 * See the License for the specific language governing permissions and
 * limitations under the License.
 *
 */

#include <grpc/grpc.h>

#include <string.h>

#include <grpc/support/alloc.h>
#include <grpc/support/log.h>
#include <grpc/support/string_util.h>

#include "src/core/ext/transport/chttp2/server/chttp2_server.h"

#include "src/core/ext/transport/chttp2/transport/chttp2_transport.h"
#include "src/core/lib/channel/channel_args.h"
#include "src/core/lib/channel/handshaker.h"
#include "src/core/lib/security/context/security_context.h"
#include "src/core/lib/security/credentials/credentials.h"
#include "src/core/lib/surface/api_trace.h"
#include "src/core/lib/surface/server.h"

int grpc_server_add_secure_http2_port(grpc_server* server, const char* addr,
                                      grpc_server_credentials* creds) {
  grpc_core::ExecCtx _local_exec_ctx;
  grpc_error* err = GRPC_ERROR_NONE;
  grpc_server_security_connector* sc = nullptr;
  int port_num = 0;
  grpc_security_status status;
  grpc_channel_args* args = nullptr;
  GRPC_API_TRACE(
      "grpc_server_add_secure_http2_port("
      "server=%p, addr=%s, creds=%p)",
      3, (server, addr, creds));
  // Create security context.
  if (creds == nullptr) {
    err = GRPC_ERROR_CREATE_FROM_STATIC_STRING(
        "No credentials specified for secure server port (creds==NULL)");
    goto done;
  }
  status = grpc_server_credentials_create_security_connector(creds, &sc);
  if (status != GRPC_SECURITY_OK) {
    char* msg;
    gpr_asprintf(&msg,
                 "Unable to create secure server with credentials of type %s.",
                 creds->type);
    err = grpc_error_set_int(GRPC_ERROR_CREATE_FROM_COPIED_STRING(msg),
                             GRPC_ERROR_INT_SECURITY_STATUS, status);
    gpr_free(msg);
    goto done;
  }
  // Create channel args.
  grpc_arg args_to_add[2];
  args_to_add[0] = grpc_server_credentials_to_arg(creds);
  args_to_add[1] = grpc_security_connector_to_arg(&sc->base);
  args =
      grpc_channel_args_copy_and_add(grpc_server_get_channel_args(server),
                                     args_to_add, GPR_ARRAY_SIZE(args_to_add));
  // Add server port.
  err = grpc_chttp2_server_add_port(server, addr, args, &port_num);
done:
<<<<<<< HEAD
  if (sc != NULL) {
    GRPC_SECURITY_CONNECTOR_UNREF(&sc->base, "server");
=======
  if (sc != nullptr) {
    GRPC_SECURITY_CONNECTOR_UNREF(&exec_ctx, &sc->base, "server");
>>>>>>> 82c8f945
  }

  if (err != GRPC_ERROR_NONE) {
    const char* msg = grpc_error_string(err);
    gpr_log(GPR_ERROR, "%s", msg);

    GRPC_ERROR_UNREF(err);
  }
  return port_num;
}<|MERGE_RESOLUTION|>--- conflicted
+++ resolved
@@ -73,13 +73,8 @@
   // Add server port.
   err = grpc_chttp2_server_add_port(server, addr, args, &port_num);
 done:
-<<<<<<< HEAD
-  if (sc != NULL) {
+  if (sc != nullptr) {
     GRPC_SECURITY_CONNECTOR_UNREF(&sc->base, "server");
-=======
-  if (sc != nullptr) {
-    GRPC_SECURITY_CONNECTOR_UNREF(&exec_ctx, &sc->base, "server");
->>>>>>> 82c8f945
   }
 
   if (err != GRPC_ERROR_NONE) {
