/*
 *
 * Copyright 2016 gRPC authors.
 *
 * Licensed under the Apache License, Version 2.0 (the "License");
 * you may not use this file except in compliance with the License.
 * You may obtain a copy of the License at
 *
 *     http://www.apache.org/licenses/LICENSE-2.0
 *
 * Unless required by applicable law or agreed to in writing, software
 * distributed under the License is distributed on an "AS IS" BASIS,
 * WITHOUT WARRANTIES OR CONDITIONS OF ANY KIND, either express or implied.
 * See the License for the specific language governing permissions and
 * limitations under the License.
 *
 */

/// Implementation of the gRPC LB policy.
///
/// This policy takes as input a list of resolved addresses, which must
/// include at least one balancer address.
///
/// An internal channel (\a lb_channel_) is created for the addresses
/// from that are balancers.  This channel behaves just like a regular
/// channel that uses pick_first to select from the list of balancer
/// addresses.
///
/// The first time the policy gets a request for a pick, a ping, or to exit
/// the idle state, \a StartPickingLocked() is called. This method is
/// responsible for instantiating the internal *streaming* call to the LB
/// server (whichever address pick_first chose).  The call will be complete
/// when either the balancer sends status or when we cancel the call (e.g.,
/// because we are shutting down).  In needed, we retry the call.  If we
/// received at least one valid message from the server, a new call attempt
/// will be made immediately; otherwise, we apply back-off delays between
/// attempts.
///
/// We maintain an internal round_robin policy instance for distributing
/// requests across backends.  Whenever we receive a new serverlist from
/// the balancer, we update the round_robin policy with the new list of
/// addresses.  If we cannot communicate with the balancer on startup,
/// however, we may enter fallback mode, in which case we will populate
/// the RR policy's addresses from the backend addresses returned by the
/// resolver.
///
/// Once an RR policy instance is in place (and getting updated as described),
/// calls for a pick, a ping, or a cancellation will be serviced right
/// away by forwarding them to the RR instance.  Any time there's no RR
/// policy available (i.e., right after the creation of the gRPCLB policy),
/// pick and ping requests are added to a list of pending picks and pings
/// to be flushed and serviced when the RR policy instance becomes available.
///
/// \see https://github.com/grpc/grpc/blob/master/doc/load-balancing.md for the
/// high level design and details.

// With the addition of a libuv endpoint, sockaddr.h now includes uv.h when
// using that endpoint. Because of various transitive includes in uv.h,
// including windows.h on Windows, uv.h must be included before other system
// headers. Therefore, sockaddr.h must always be included first.
#include <grpc/support/port_platform.h>

#include "src/core/lib/iomgr/sockaddr.h"
#include "src/core/lib/iomgr/socket_utils.h"

#include <inttypes.h>
#include <limits.h>
#include <string.h>

#include <grpc/byte_buffer_reader.h>
#include <grpc/grpc.h>
#include <grpc/support/alloc.h>
#include <grpc/support/string_util.h>
#include <grpc/support/time.h>

#include "src/core/ext/filters/client_channel/client_channel.h"
#include "src/core/ext/filters/client_channel/client_channel_factory.h"
#include "src/core/ext/filters/client_channel/lb_policy/grpclb/client_load_reporting_filter.h"
#include "src/core/ext/filters/client_channel/lb_policy/grpclb/grpclb_channel.h"
#include "src/core/ext/filters/client_channel/lb_policy/grpclb/grpclb_client_stats.h"
#include "src/core/ext/filters/client_channel/lb_policy/grpclb/load_balancer_api.h"
#include "src/core/ext/filters/client_channel/lb_policy_factory.h"
#include "src/core/ext/filters/client_channel/lb_policy_registry.h"
#include "src/core/ext/filters/client_channel/parse_address.h"
#include "src/core/ext/filters/client_channel/resolver/fake/fake_resolver.h"
#include "src/core/ext/filters/client_channel/subchannel_index.h"
#include "src/core/lib/backoff/backoff.h"
#include "src/core/lib/channel/channel_args.h"
#include "src/core/lib/channel/channel_stack.h"
#include "src/core/lib/gpr/host_port.h"
#include "src/core/lib/gpr/string.h"
#include "src/core/lib/gprpp/manual_constructor.h"
#include "src/core/lib/gprpp/memory.h"
#include "src/core/lib/gprpp/orphanable.h"
#include "src/core/lib/gprpp/ref_counted_ptr.h"
#include "src/core/lib/iomgr/combiner.h"
#include "src/core/lib/iomgr/sockaddr.h"
#include "src/core/lib/iomgr/sockaddr_utils.h"
#include "src/core/lib/iomgr/timer.h"
#include "src/core/lib/slice/slice_hash_table.h"
#include "src/core/lib/slice/slice_internal.h"
#include "src/core/lib/slice/slice_string_helpers.h"
#include "src/core/lib/surface/call.h"
#include "src/core/lib/surface/channel.h"
#include "src/core/lib/surface/channel_init.h"
#include "src/core/lib/transport/static_metadata.h"

#define GRPC_GRPCLB_INITIAL_CONNECT_BACKOFF_SECONDS 1
#define GRPC_GRPCLB_RECONNECT_BACKOFF_MULTIPLIER 1.6
#define GRPC_GRPCLB_RECONNECT_MAX_BACKOFF_SECONDS 120
#define GRPC_GRPCLB_RECONNECT_JITTER 0.2
#define GRPC_GRPCLB_DEFAULT_FALLBACK_TIMEOUT_MS 10000

namespace grpc_core {

TraceFlag grpc_lb_glb_trace(false, "glb");

namespace {

class GrpcLb : public LoadBalancingPolicy {
 public:
  GrpcLb(const grpc_lb_addresses* addresses, const Args& args);

  void UpdateLocked(const grpc_channel_args& args) override;
  bool PickLocked(PickState* pick) override;
  void CancelPickLocked(PickState* pick, grpc_error* error) override;
  void CancelMatchingPicksLocked(uint32_t initial_metadata_flags_mask,
                                 uint32_t initial_metadata_flags_eq,
                                 grpc_error* error) override;
  void NotifyOnStateChangeLocked(grpc_connectivity_state* state,
                                 grpc_closure* closure) override;
  grpc_connectivity_state CheckConnectivityLocked(
      grpc_error** connectivity_error) override;
  void HandOffPendingPicksLocked(LoadBalancingPolicy* new_policy) override;
  void PingOneLocked(grpc_closure* on_initiate, grpc_closure* on_ack) override;
  void ExitIdleLocked() override;

 private:
  /// Linked list of pending pick requests. It stores all information needed to
  /// eventually call (Round Robin's) pick() on them. They mainly stay pending
  /// waiting for the RR policy to be created.
  ///
  /// Note that when a pick is sent to the RR policy, we inject our own
  /// on_complete callback, so that we can intercept the result before
  /// invoking the original on_complete callback.  This allows us to set the
  /// LB token metadata and add client_stats to the call context.
  /// See \a pending_pick_complete() for details.
  struct PendingPick {
    // The grpclb instance that created the wrapping. This instance is not
    // owned; reference counts are untouched. It's used only for logging
    // purposes.
    GrpcLb* grpclb_policy;
    // The original pick.
    PickState* pick;
    // Our on_complete closure and the original one.
    grpc_closure on_complete;
    grpc_closure* original_on_complete;
    // The LB token associated with the pick.  This is set via user_data in
    // the pick.
    grpc_mdelem lb_token;
    // Stats for client-side load reporting. Note that this holds a
    // reference, which must be either passed on via context or unreffed.
    grpc_grpclb_client_stats* client_stats = nullptr;
    // Next pending pick.
    PendingPick* next = nullptr;
  };

  /// A linked list of pending pings waiting for the RR policy to be created.
  struct PendingPing {
    grpc_closure* on_initiate;
    grpc_closure* on_ack;
    PendingPing* next = nullptr;
  };

  /// Contains a call to the LB server and all the data related to the call.
  class BalancerCallState
      : public InternallyRefCountedWithTracing<BalancerCallState> {
   public:
    explicit BalancerCallState(
        RefCountedPtr<LoadBalancingPolicy> parent_grpclb_policy);

    // It's the caller's responsibility to ensure that Orphan() is called from
    // inside the combiner.
    void Orphan() override;

    void StartQuery();

    grpc_grpclb_client_stats* client_stats() const { return client_stats_; }
    bool seen_initial_response() const { return seen_initial_response_; }

   private:
    ~BalancerCallState();

    GrpcLb* grpclb_policy() const {
      return static_cast<GrpcLb*>(grpclb_policy_.get());
    }

    void ScheduleNextClientLoadReportLocked();
    void SendClientLoadReportLocked();

    static bool LoadReportCountersAreZero(grpc_grpclb_request* request);

    static void MaybeSendClientLoadReportLocked(void* arg, grpc_error* error);
    static void ClientLoadReportDoneLocked(void* arg, grpc_error* error);
    static void OnInitialRequestSentLocked(void* arg, grpc_error* error);
    static void OnBalancerMessageReceivedLocked(void* arg, grpc_error* error);
    static void OnBalancerStatusReceivedLocked(void* arg, grpc_error* error);

    // The owning LB policy.
    RefCountedPtr<LoadBalancingPolicy> grpclb_policy_;

    // The streaming call to the LB server. Always non-NULL.
    grpc_call* lb_call_ = nullptr;

    // recv_initial_metadata
    grpc_metadata_array lb_initial_metadata_recv_;

    // send_message
    grpc_byte_buffer* send_message_payload_ = nullptr;
    grpc_closure lb_on_initial_request_sent_;

    // recv_message
    grpc_byte_buffer* recv_message_payload_ = nullptr;
    grpc_closure lb_on_balancer_message_received_;
    bool seen_initial_response_ = false;

    // recv_trailing_metadata
    grpc_closure lb_on_balancer_status_received_;
    grpc_metadata_array lb_trailing_metadata_recv_;
    grpc_status_code lb_call_status_;
    grpc_slice lb_call_status_details_;

    // The stats for client-side load reporting associated with this LB call.
    // Created after the first serverlist is received.
    grpc_grpclb_client_stats* client_stats_ = nullptr;
    grpc_millis client_stats_report_interval_ = 0;
    grpc_timer client_load_report_timer_;
    bool client_load_report_timer_callback_pending_ = false;
    bool last_client_load_report_counters_were_zero_ = false;
    bool client_load_report_is_due_ = false;
    // The closure used for either the load report timer or the callback for
    // completion of sending the load report.
    grpc_closure client_load_report_closure_;
  };

  ~GrpcLb();

  void ShutdownLocked() override;

  // Helper function used in ctor and UpdateLocked().
  void ProcessChannelArgsLocked(const grpc_channel_args& args);

  // Methods for dealing with the balancer channel and call.
  void StartPickingLocked();
  void StartBalancerCallLocked();
  static void OnFallbackTimerLocked(void* arg, grpc_error* error);
  void StartBalancerCallRetryTimerLocked();
  static void OnBalancerCallRetryTimerLocked(void* arg, grpc_error* error);
  static void OnBalancerChannelConnectivityChangedLocked(void* arg,
                                                         grpc_error* error);

  // Pending pick methods.
  static void PendingPickSetMetadataAndContext(PendingPick* pp);
  PendingPick* PendingPickCreate(PickState* pick);
  void AddPendingPick(PendingPick* pp);
  static void OnPendingPickComplete(void* arg, grpc_error* error);

  // Pending ping methods.
  void AddPendingPing(grpc_closure* on_initiate, grpc_closure* on_ack);

  // Methods for dealing with the RR policy.
  void CreateOrUpdateRoundRobinPolicyLocked();
  grpc_channel_args* CreateRoundRobinPolicyArgsLocked();
  void CreateRoundRobinPolicyLocked(const Args& args);
  bool PickFromRoundRobinPolicyLocked(bool force_async, PendingPick* pp);
  void UpdateConnectivityStateFromRoundRobinPolicyLocked(
      grpc_error* rr_state_error);
  static void OnRoundRobinConnectivityChangedLocked(void* arg,
                                                    grpc_error* error);
  static void OnRoundRobinRequestReresolutionLocked(void* arg,
                                                    grpc_error* error);

  // Who the client is trying to communicate with.
  const char* server_name_ = nullptr;

  // Current channel args from the resolver.
  grpc_channel_args* args_ = nullptr;

  // Internal state.
  bool started_picking_ = false;
  bool shutting_down_ = false;
  grpc_connectivity_state_tracker state_tracker_;

  // The channel for communicating with the LB server.
  grpc_channel* lb_channel_ = nullptr;
  grpc_connectivity_state lb_channel_connectivity_;
  grpc_closure lb_channel_on_connectivity_changed_;
  // Are we already watching the LB channel's connectivity?
  bool watching_lb_channel_ = false;
  // Response generator to inject address updates into lb_channel_.
  RefCountedPtr<FakeResolverResponseGenerator> response_generator_;

  // The data associated with the current LB call. It holds a ref to this LB
  // policy. It's initialized every time we query for backends. It's reset to
  // NULL whenever the current LB call is no longer needed (e.g., the LB policy
  // is shutting down, or the LB call has ended). A non-NULL lb_calld_ always
  // contains a non-NULL lb_call_.
  OrphanablePtr<BalancerCallState> lb_calld_;
  // Timeout in milliseconds for the LB call. 0 means no deadline.
  int lb_call_timeout_ms_ = 0;
  // Balancer call retry state.
  BackOff lb_call_backoff_;
  bool retry_timer_callback_pending_ = false;
  grpc_timer lb_call_retry_timer_;
  grpc_closure lb_on_call_retry_;

  // The deserialized response from the balancer. May be nullptr until one
  // such response has arrived.
  grpc_grpclb_serverlist* serverlist_ = nullptr;
  // Index into serverlist for next pick.
  // If the server at this index is a drop, we return a drop.
  // Otherwise, we delegate to the RR policy.
  size_t serverlist_index_ = 0;

  // Timeout in milliseconds for before using fallback backend addresses.
  // 0 means not using fallback.
  int lb_fallback_timeout_ms_ = 0;
  // The backend addresses from the resolver.
  grpc_lb_addresses* fallback_backend_addresses_ = nullptr;
  // Fallback timer.
  bool fallback_timer_callback_pending_ = false;
  grpc_timer lb_fallback_timer_;
  grpc_closure lb_on_fallback_;

  // Pending picks and pings that are waiting on the RR policy's connectivity.
  PendingPick* pending_picks_ = nullptr;
  PendingPing* pending_pings_ = nullptr;

  // The RR policy to use for the backends.
  OrphanablePtr<LoadBalancingPolicy> rr_policy_;
  grpc_connectivity_state rr_connectivity_state_;
  grpc_closure on_rr_connectivity_changed_;
  grpc_closure on_rr_request_reresolution_;
};

//
// serverlist parsing code
//

// vtable for LB tokens in grpc_lb_addresses
void* lb_token_copy(void* token) {
  return token == nullptr
             ? nullptr
             : (void*)GRPC_MDELEM_REF(grpc_mdelem{(uintptr_t)token}).payload;
}
void lb_token_destroy(void* token) {
  if (token != nullptr) {
    GRPC_MDELEM_UNREF(grpc_mdelem{(uintptr_t)token});
  }
}
int lb_token_cmp(void* token1, void* token2) {
  if (token1 > token2) return 1;
  if (token1 < token2) return -1;
  return 0;
}
const grpc_lb_user_data_vtable lb_token_vtable = {
    lb_token_copy, lb_token_destroy, lb_token_cmp};

// Returns the backend addresses extracted from the given addresses.
grpc_lb_addresses* ExtractBackendAddresses(const grpc_lb_addresses* addresses) {
  // First pass: count the number of backend addresses.
  size_t num_backends = 0;
  for (size_t i = 0; i < addresses->num_addresses; ++i) {
    if (!addresses->addresses[i].is_balancer) {
      ++num_backends;
    }
  }
  // Second pass: actually populate the addresses and (empty) LB tokens.
  grpc_lb_addresses* backend_addresses =
      grpc_lb_addresses_create(num_backends, &lb_token_vtable);
  size_t num_copied = 0;
  for (size_t i = 0; i < addresses->num_addresses; ++i) {
    if (addresses->addresses[i].is_balancer) continue;
    const grpc_resolved_address* addr = &addresses->addresses[i].address;
    grpc_lb_addresses_set_address(backend_addresses, num_copied, &addr->addr,
                                  addr->len, false /* is_balancer */,
                                  nullptr /* balancer_name */,
                                  (void*)GRPC_MDELEM_LB_TOKEN_EMPTY.payload);
    ++num_copied;
  }
  return backend_addresses;
}

bool IsServerValid(const grpc_grpclb_server* server, size_t idx, bool log) {
  if (server->drop) return false;
  const grpc_grpclb_ip_address* ip = &server->ip_address;
  if (server->port >> 16 != 0) {
    if (log) {
      gpr_log(GPR_ERROR,
              "Invalid port '%d' at index %lu of serverlist. Ignoring.",
              server->port, (unsigned long)idx);
    }
    return false;
  }
  if (ip->size != 4 && ip->size != 16) {
    if (log) {
      gpr_log(GPR_ERROR,
              "Expected IP to be 4 or 16 bytes, got %d at index %lu of "
              "serverlist. Ignoring",
              ip->size, (unsigned long)idx);
    }
    return false;
  }
  return true;
}

void ParseServer(const grpc_grpclb_server* server,
                 grpc_resolved_address* addr) {
  memset(addr, 0, sizeof(*addr));
  if (server->drop) return;
  const uint16_t netorder_port = grpc_htons((uint16_t)server->port);
  /* the addresses are given in binary format (a in(6)_addr struct) in
   * server->ip_address.bytes. */
  const grpc_grpclb_ip_address* ip = &server->ip_address;
  if (ip->size == 4) {
<<<<<<< HEAD
    addr->len = static_cast<socklen_t>(sizeof(struct sockaddr_in));
    struct sockaddr_in* addr4 = (struct sockaddr_in*)&addr->addr;
    addr4->sin_family = AF_INET;
    memcpy(&addr4->sin_addr, ip->bytes, ip->size);
    addr4->sin_port = netorder_port;
  } else if (ip->size == 16) {
    addr->len = static_cast<socklen_t>(sizeof(struct sockaddr_in6));
    struct sockaddr_in6* addr6 = (struct sockaddr_in6*)&addr->addr;
    addr6->sin6_family = AF_INET6;
=======
    addr->len = sizeof(grpc_sockaddr_in);
    grpc_sockaddr_in* addr4 = reinterpret_cast<grpc_sockaddr_in*>(&addr->addr);
    addr4->sin_family = GRPC_AF_INET;
    memcpy(&addr4->sin_addr, ip->bytes, ip->size);
    addr4->sin_port = netorder_port;
  } else if (ip->size == 16) {
    addr->len = sizeof(grpc_sockaddr_in6);
    grpc_sockaddr_in6* addr6 = (grpc_sockaddr_in6*)&addr->addr;
    addr6->sin6_family = GRPC_AF_INET6;
>>>>>>> 7e24da46
    memcpy(&addr6->sin6_addr, ip->bytes, ip->size);
    addr6->sin6_port = netorder_port;
  }
}

// Returns addresses extracted from \a serverlist.
grpc_lb_addresses* ProcessServerlist(const grpc_grpclb_serverlist* serverlist) {
  size_t num_valid = 0;
  /* first pass: count how many are valid in order to allocate the necessary
   * memory in a single block */
  for (size_t i = 0; i < serverlist->num_servers; ++i) {
    if (IsServerValid(serverlist->servers[i], i, true)) ++num_valid;
  }
  grpc_lb_addresses* lb_addresses =
      grpc_lb_addresses_create(num_valid, &lb_token_vtable);
  /* second pass: actually populate the addresses and LB tokens (aka user data
   * to the outside world) to be read by the RR policy during its creation.
   * Given that the validity tests are very cheap, they are performed again
   * instead of marking the valid ones during the first pass, as this would
   * incurr in an allocation due to the arbitrary number of server */
  size_t addr_idx = 0;
  for (size_t sl_idx = 0; sl_idx < serverlist->num_servers; ++sl_idx) {
    const grpc_grpclb_server* server = serverlist->servers[sl_idx];
    if (!IsServerValid(serverlist->servers[sl_idx], sl_idx, false)) continue;
    GPR_ASSERT(addr_idx < num_valid);
    /* address processing */
    grpc_resolved_address addr;
    ParseServer(server, &addr);
    /* lb token processing */
    void* user_data;
    if (server->has_load_balance_token) {
      const size_t lb_token_max_length =
          GPR_ARRAY_SIZE(server->load_balance_token);
      const size_t lb_token_length =
          strnlen(server->load_balance_token, lb_token_max_length);
      grpc_slice lb_token_mdstr = grpc_slice_from_copied_buffer(
          server->load_balance_token, lb_token_length);
      user_data =
          (void*)grpc_mdelem_from_slices(GRPC_MDSTR_LB_TOKEN, lb_token_mdstr)
              .payload;
    } else {
      char* uri = grpc_sockaddr_to_uri(&addr);
      gpr_log(GPR_INFO,
              "Missing LB token for backend address '%s'. The empty token will "
              "be used instead",
              uri);
      gpr_free(uri);
      user_data = (void*)GRPC_MDELEM_LB_TOKEN_EMPTY.payload;
    }
    grpc_lb_addresses_set_address(lb_addresses, addr_idx, &addr.addr, addr.len,
                                  false /* is_balancer */,
                                  nullptr /* balancer_name */, user_data);
    ++addr_idx;
  }
  GPR_ASSERT(addr_idx == num_valid);
  return lb_addresses;
}

//
// GrpcLb::BalancerCallState
//

GrpcLb::BalancerCallState::BalancerCallState(
    RefCountedPtr<LoadBalancingPolicy> parent_grpclb_policy)
    : InternallyRefCountedWithTracing<BalancerCallState>(&grpc_lb_glb_trace),
      grpclb_policy_(std::move(parent_grpclb_policy)) {
  GPR_ASSERT(grpclb_policy_ != nullptr);
  GPR_ASSERT(!grpclb_policy()->shutting_down_);
  // Init the LB call. Note that the LB call will progress every time there's
  // activity in grpclb_policy_->interested_parties(), which is comprised of
  // the polling entities from client_channel.
  GPR_ASSERT(grpclb_policy()->server_name_ != nullptr);
  GPR_ASSERT(grpclb_policy()->server_name_[0] != '\0');
  grpc_slice host =
      grpc_slice_from_copied_string(grpclb_policy()->server_name_);
  grpc_millis deadline =
      grpclb_policy()->lb_call_timeout_ms_ == 0
          ? GRPC_MILLIS_INF_FUTURE
          : ExecCtx::Get()->Now() + grpclb_policy()->lb_call_timeout_ms_;
  lb_call_ = grpc_channel_create_pollset_set_call(
      grpclb_policy()->lb_channel_, nullptr, GRPC_PROPAGATE_DEFAULTS,
      grpclb_policy_->interested_parties(),
      GRPC_MDSTR_SLASH_GRPC_DOT_LB_DOT_V1_DOT_LOADBALANCER_SLASH_BALANCELOAD,
      &host, deadline, nullptr);
  grpc_slice_unref_internal(host);
  // Init the LB call request payload.
  grpc_grpclb_request* request =
      grpc_grpclb_request_create(grpclb_policy()->server_name_);
  grpc_slice request_payload_slice = grpc_grpclb_request_encode(request);
  send_message_payload_ =
      grpc_raw_byte_buffer_create(&request_payload_slice, 1);
  grpc_slice_unref_internal(request_payload_slice);
  grpc_grpclb_request_destroy(request);
  // Init other data associated with the LB call.
  grpc_metadata_array_init(&lb_initial_metadata_recv_);
  grpc_metadata_array_init(&lb_trailing_metadata_recv_);
  GRPC_CLOSURE_INIT(&lb_on_initial_request_sent_, OnInitialRequestSentLocked,
                    this, grpc_combiner_scheduler(grpclb_policy()->combiner()));
  GRPC_CLOSURE_INIT(&lb_on_balancer_message_received_,
                    OnBalancerMessageReceivedLocked, this,
                    grpc_combiner_scheduler(grpclb_policy()->combiner()));
  GRPC_CLOSURE_INIT(&lb_on_balancer_status_received_,
                    OnBalancerStatusReceivedLocked, this,
                    grpc_combiner_scheduler(grpclb_policy()->combiner()));
}

GrpcLb::BalancerCallState::~BalancerCallState() {
  GPR_ASSERT(lb_call_ != nullptr);
  grpc_call_unref(lb_call_);
  grpc_metadata_array_destroy(&lb_initial_metadata_recv_);
  grpc_metadata_array_destroy(&lb_trailing_metadata_recv_);
  grpc_byte_buffer_destroy(send_message_payload_);
  grpc_byte_buffer_destroy(recv_message_payload_);
  grpc_slice_unref_internal(lb_call_status_details_);
  if (client_stats_ != nullptr) {
    grpc_grpclb_client_stats_unref(client_stats_);
  }
}

void GrpcLb::BalancerCallState::Orphan() {
  GPR_ASSERT(lb_call_ != nullptr);
  // If we are here because grpclb_policy wants to cancel the call,
  // lb_on_balancer_status_received_ will complete the cancellation and clean
  // up. Otherwise, we are here because grpclb_policy has to orphan a failed
  // call, then the following cancellation will be a no-op.
  grpc_call_cancel(lb_call_, nullptr);
  if (client_load_report_timer_callback_pending_) {
    grpc_timer_cancel(&client_load_report_timer_);
  }
  // Note that the initial ref is hold by lb_on_balancer_status_received_
  // instead of the caller of this function. So the corresponding unref happens
  // in lb_on_balancer_status_received_ instead of here.
}

void GrpcLb::BalancerCallState::StartQuery() {
  GPR_ASSERT(lb_call_ != nullptr);
  if (grpc_lb_glb_trace.enabled()) {
    gpr_log(GPR_INFO,
            "[grpclb %p] Starting LB call (lb_calld: %p, lb_call: %p)",
            grpclb_policy_.get(), this, lb_call_);
  }
  // Create the ops.
  grpc_call_error call_error;
  grpc_op ops[3];
  memset(ops, 0, sizeof(ops));
  // Op: send initial metadata.
  grpc_op* op = ops;
  op->op = GRPC_OP_SEND_INITIAL_METADATA;
  op->data.send_initial_metadata.count = 0;
  op->flags = 0;
  op->reserved = nullptr;
  op++;
  // Op: send request message.
  GPR_ASSERT(send_message_payload_ != nullptr);
  op->op = GRPC_OP_SEND_MESSAGE;
  op->data.send_message.send_message = send_message_payload_;
  op->flags = 0;
  op->reserved = nullptr;
  op++;
  // TODO(roth): We currently track this ref manually.  Once the
  // ClosureRef API is ready, we should pass the RefCountedPtr<> along
  // with the callback.
  auto self = Ref(DEBUG_LOCATION, "on_initial_request_sent");
  self.release();
  call_error = grpc_call_start_batch_and_execute(
      lb_call_, ops, (size_t)(op - ops), &lb_on_initial_request_sent_);
  GPR_ASSERT(GRPC_CALL_OK == call_error);
  // Op: recv initial metadata.
  op = ops;
  op->op = GRPC_OP_RECV_INITIAL_METADATA;
  op->data.recv_initial_metadata.recv_initial_metadata =
      &lb_initial_metadata_recv_;
  op->flags = 0;
  op->reserved = nullptr;
  op++;
  // Op: recv response.
  op->op = GRPC_OP_RECV_MESSAGE;
  op->data.recv_message.recv_message = &recv_message_payload_;
  op->flags = 0;
  op->reserved = nullptr;
  op++;
  // TODO(roth): We currently track this ref manually.  Once the
  // ClosureRef API is ready, we should pass the RefCountedPtr<> along
  // with the callback.
  self = Ref(DEBUG_LOCATION, "on_message_received");
  self.release();
  call_error = grpc_call_start_batch_and_execute(
      lb_call_, ops, (size_t)(op - ops), &lb_on_balancer_message_received_);
  GPR_ASSERT(GRPC_CALL_OK == call_error);
  // Op: recv server status.
  op = ops;
  op->op = GRPC_OP_RECV_STATUS_ON_CLIENT;
  op->data.recv_status_on_client.trailing_metadata =
      &lb_trailing_metadata_recv_;
  op->data.recv_status_on_client.status = &lb_call_status_;
  op->data.recv_status_on_client.status_details = &lb_call_status_details_;
  op->flags = 0;
  op->reserved = nullptr;
  op++;
  // This callback signals the end of the LB call, so it relies on the initial
  // ref instead of a new ref. When it's invoked, it's the initial ref that is
  // unreffed.
  call_error = grpc_call_start_batch_and_execute(
      lb_call_, ops, (size_t)(op - ops), &lb_on_balancer_status_received_);
  GPR_ASSERT(GRPC_CALL_OK == call_error);
};

void GrpcLb::BalancerCallState::ScheduleNextClientLoadReportLocked() {
  const grpc_millis next_client_load_report_time =
      ExecCtx::Get()->Now() + client_stats_report_interval_;
  GRPC_CLOSURE_INIT(&client_load_report_closure_,
                    MaybeSendClientLoadReportLocked, this,
                    grpc_combiner_scheduler(grpclb_policy()->combiner()));
  grpc_timer_init(&client_load_report_timer_, next_client_load_report_time,
                  &client_load_report_closure_);
  client_load_report_timer_callback_pending_ = true;
}

void GrpcLb::BalancerCallState::MaybeSendClientLoadReportLocked(
    void* arg, grpc_error* error) {
  BalancerCallState* lb_calld = static_cast<BalancerCallState*>(arg);
  GrpcLb* grpclb_policy = lb_calld->grpclb_policy();
  lb_calld->client_load_report_timer_callback_pending_ = false;
  if (error != GRPC_ERROR_NONE || lb_calld != grpclb_policy->lb_calld_.get()) {
    lb_calld->Unref(DEBUG_LOCATION, "client_load_report");
    return;
  }
  // If we've already sent the initial request, then we can go ahead and send
  // the load report. Otherwise, we need to wait until the initial request has
  // been sent to send this (see OnInitialRequestSentLocked()).
  if (lb_calld->send_message_payload_ == nullptr) {
    lb_calld->SendClientLoadReportLocked();
  } else {
    lb_calld->client_load_report_is_due_ = true;
  }
}

bool GrpcLb::BalancerCallState::LoadReportCountersAreZero(
    grpc_grpclb_request* request) {
  grpc_grpclb_dropped_call_counts* drop_entries =
      static_cast<grpc_grpclb_dropped_call_counts*>(
          request->client_stats.calls_finished_with_drop.arg);
  return request->client_stats.num_calls_started == 0 &&
         request->client_stats.num_calls_finished == 0 &&
         request->client_stats.num_calls_finished_with_client_failed_to_send ==
             0 &&
         request->client_stats.num_calls_finished_known_received == 0 &&
         (drop_entries == nullptr || drop_entries->num_entries == 0);
}

void GrpcLb::BalancerCallState::SendClientLoadReportLocked() {
  // Construct message payload.
  GPR_ASSERT(send_message_payload_ == nullptr);
  grpc_grpclb_request* request =
      grpc_grpclb_load_report_request_create_locked(client_stats_);
  // Skip client load report if the counters were all zero in the last
  // report and they are still zero in this one.
  if (LoadReportCountersAreZero(request)) {
    if (last_client_load_report_counters_were_zero_) {
      grpc_grpclb_request_destroy(request);
      ScheduleNextClientLoadReportLocked();
      return;
    }
    last_client_load_report_counters_were_zero_ = true;
  } else {
    last_client_load_report_counters_were_zero_ = false;
  }
  grpc_slice request_payload_slice = grpc_grpclb_request_encode(request);
  send_message_payload_ =
      grpc_raw_byte_buffer_create(&request_payload_slice, 1);
  grpc_slice_unref_internal(request_payload_slice);
  grpc_grpclb_request_destroy(request);
  // Send the report.
  grpc_op op;
  memset(&op, 0, sizeof(op));
  op.op = GRPC_OP_SEND_MESSAGE;
  op.data.send_message.send_message = send_message_payload_;
  GRPC_CLOSURE_INIT(&client_load_report_closure_, ClientLoadReportDoneLocked,
                    this, grpc_combiner_scheduler(grpclb_policy()->combiner()));
  grpc_call_error call_error = grpc_call_start_batch_and_execute(
      lb_call_, &op, 1, &client_load_report_closure_);
  if (call_error != GRPC_CALL_OK) {
    gpr_log(GPR_ERROR, "[grpclb %p] call_error=%d", grpclb_policy_.get(),
            call_error);
    GPR_ASSERT(GRPC_CALL_OK == call_error);
  }
}

void GrpcLb::BalancerCallState::ClientLoadReportDoneLocked(void* arg,
                                                           grpc_error* error) {
  BalancerCallState* lb_calld = static_cast<BalancerCallState*>(arg);
  GrpcLb* grpclb_policy = lb_calld->grpclb_policy();
  grpc_byte_buffer_destroy(lb_calld->send_message_payload_);
  lb_calld->send_message_payload_ = nullptr;
  if (error != GRPC_ERROR_NONE || lb_calld != grpclb_policy->lb_calld_.get()) {
    lb_calld->Unref(DEBUG_LOCATION, "client_load_report");
    return;
  }
  lb_calld->ScheduleNextClientLoadReportLocked();
}

void GrpcLb::BalancerCallState::OnInitialRequestSentLocked(void* arg,
                                                           grpc_error* error) {
  BalancerCallState* lb_calld = static_cast<BalancerCallState*>(arg);
  grpc_byte_buffer_destroy(lb_calld->send_message_payload_);
  lb_calld->send_message_payload_ = nullptr;
  // If we attempted to send a client load report before the initial request was
  // sent (and this lb_calld is still in use), send the load report now.
  if (lb_calld->client_load_report_is_due_ &&
      lb_calld == lb_calld->grpclb_policy()->lb_calld_.get()) {
    lb_calld->SendClientLoadReportLocked();
    lb_calld->client_load_report_is_due_ = false;
  }
  lb_calld->Unref(DEBUG_LOCATION, "on_initial_request_sent");
}

void GrpcLb::BalancerCallState::OnBalancerMessageReceivedLocked(
    void* arg, grpc_error* error) {
  BalancerCallState* lb_calld = static_cast<BalancerCallState*>(arg);
  GrpcLb* grpclb_policy = lb_calld->grpclb_policy();
  // Empty payload means the LB call was cancelled.
  if (lb_calld != grpclb_policy->lb_calld_.get() ||
      lb_calld->recv_message_payload_ == nullptr) {
    lb_calld->Unref(DEBUG_LOCATION, "on_message_received");
    return;
  }
  grpc_byte_buffer_reader bbr;
  grpc_byte_buffer_reader_init(&bbr, lb_calld->recv_message_payload_);
  grpc_slice response_slice = grpc_byte_buffer_reader_readall(&bbr);
  grpc_byte_buffer_reader_destroy(&bbr);
  grpc_byte_buffer_destroy(lb_calld->recv_message_payload_);
  lb_calld->recv_message_payload_ = nullptr;
  grpc_grpclb_initial_response* initial_response;
  grpc_grpclb_serverlist* serverlist;
  if (!lb_calld->seen_initial_response_ &&
      (initial_response = grpc_grpclb_initial_response_parse(response_slice)) !=
          nullptr) {
    // Have NOT seen initial response, look for initial response.
    if (initial_response->has_client_stats_report_interval) {
      lb_calld->client_stats_report_interval_ = GPR_MAX(
          GPR_MS_PER_SEC, grpc_grpclb_duration_to_millis(
                              &initial_response->client_stats_report_interval));
      if (grpc_lb_glb_trace.enabled()) {
        gpr_log(GPR_INFO,
                "[grpclb %p] Received initial LB response message; "
                "client load reporting interval = %" PRIdPTR " milliseconds",
                grpclb_policy, lb_calld->client_stats_report_interval_);
      }
    } else if (grpc_lb_glb_trace.enabled()) {
      gpr_log(GPR_INFO,
              "[grpclb %p] Received initial LB response message; client load "
              "reporting NOT enabled",
              grpclb_policy);
    }
    grpc_grpclb_initial_response_destroy(initial_response);
    lb_calld->seen_initial_response_ = true;
  } else if ((serverlist = grpc_grpclb_response_parse_serverlist(
                  response_slice)) != nullptr) {
    // Have seen initial response, look for serverlist.
    GPR_ASSERT(lb_calld->lb_call_ != nullptr);
    if (grpc_lb_glb_trace.enabled()) {
      gpr_log(GPR_INFO,
              "[grpclb %p] Serverlist with %" PRIuPTR " servers received",
              grpclb_policy, serverlist->num_servers);
      for (size_t i = 0; i < serverlist->num_servers; ++i) {
        grpc_resolved_address addr;
        ParseServer(serverlist->servers[i], &addr);
        char* ipport;
        grpc_sockaddr_to_string(&ipport, &addr, false);
        gpr_log(GPR_INFO, "[grpclb %p] Serverlist[%" PRIuPTR "]: %s",
                grpclb_policy, i, ipport);
        gpr_free(ipport);
      }
    }
    /* update serverlist */
    if (serverlist->num_servers > 0) {
      // Start sending client load report only after we start using the
      // serverlist returned from the current LB call.
      if (lb_calld->client_stats_report_interval_ > 0 &&
          lb_calld->client_stats_ == nullptr) {
        lb_calld->client_stats_ = grpc_grpclb_client_stats_create();
        // TODO(roth): We currently track this ref manually.  Once the
        // ClosureRef API is ready, we should pass the RefCountedPtr<> along
        // with the callback.
        auto self = lb_calld->Ref(DEBUG_LOCATION, "client_load_report");
        self.release();
        lb_calld->ScheduleNextClientLoadReportLocked();
      }
      if (grpc_grpclb_serverlist_equals(grpclb_policy->serverlist_,
                                        serverlist)) {
        if (grpc_lb_glb_trace.enabled()) {
          gpr_log(GPR_INFO,
                  "[grpclb %p] Incoming server list identical to current, "
                  "ignoring.",
                  grpclb_policy);
        }
        grpc_grpclb_destroy_serverlist(serverlist);
      } else { /* new serverlist */
        if (grpclb_policy->serverlist_ != nullptr) {
          /* dispose of the old serverlist */
          grpc_grpclb_destroy_serverlist(grpclb_policy->serverlist_);
        } else {
          /* or dispose of the fallback */
          grpc_lb_addresses_destroy(grpclb_policy->fallback_backend_addresses_);
          grpclb_policy->fallback_backend_addresses_ = nullptr;
          if (grpclb_policy->fallback_timer_callback_pending_) {
            grpc_timer_cancel(&grpclb_policy->lb_fallback_timer_);
          }
        }
        // and update the copy in the GrpcLb instance. This
        // serverlist instance will be destroyed either upon the next
        // update or when the GrpcLb instance is destroyed.
        grpclb_policy->serverlist_ = serverlist;
        grpclb_policy->serverlist_index_ = 0;
        grpclb_policy->CreateOrUpdateRoundRobinPolicyLocked();
      }
    } else {
      if (grpc_lb_glb_trace.enabled()) {
        gpr_log(GPR_INFO, "[grpclb %p] Received empty server list, ignoring.",
                grpclb_policy);
      }
      grpc_grpclb_destroy_serverlist(serverlist);
    }
  } else {
    // No valid initial response or serverlist found.
    gpr_log(GPR_ERROR,
            "[grpclb %p] Invalid LB response received: '%s'. Ignoring.",
            grpclb_policy,
            grpc_dump_slice(response_slice, GPR_DUMP_ASCII | GPR_DUMP_HEX));
  }
  grpc_slice_unref_internal(response_slice);
  if (!grpclb_policy->shutting_down_) {
    // Keep listening for serverlist updates.
    grpc_op op;
    memset(&op, 0, sizeof(op));
    op.op = GRPC_OP_RECV_MESSAGE;
    op.data.recv_message.recv_message = &lb_calld->recv_message_payload_;
    op.flags = 0;
    op.reserved = nullptr;
    // Reuse the "OnBalancerMessageReceivedLocked" ref taken in StartQuery().
    const grpc_call_error call_error = grpc_call_start_batch_and_execute(
        lb_calld->lb_call_, &op, 1,
        &lb_calld->lb_on_balancer_message_received_);
    GPR_ASSERT(GRPC_CALL_OK == call_error);
  } else {
    lb_calld->Unref(DEBUG_LOCATION, "on_message_received+grpclb_shutdown");
  }
}

void GrpcLb::BalancerCallState::OnBalancerStatusReceivedLocked(
    void* arg, grpc_error* error) {
  BalancerCallState* lb_calld = static_cast<BalancerCallState*>(arg);
  GrpcLb* grpclb_policy = lb_calld->grpclb_policy();
  GPR_ASSERT(lb_calld->lb_call_ != nullptr);
  if (grpc_lb_glb_trace.enabled()) {
    char* status_details =
        grpc_slice_to_c_string(lb_calld->lb_call_status_details_);
    gpr_log(GPR_INFO,
            "[grpclb %p] Status from LB server received. Status = %d, details "
            "= '%s', (lb_calld: %p, lb_call: %p), error '%s'",
            grpclb_policy, lb_calld->lb_call_status_, status_details, lb_calld,
            lb_calld->lb_call_, grpc_error_string(error));
    gpr_free(status_details);
  }
  grpclb_policy->TryReresolutionLocked(&grpc_lb_glb_trace, GRPC_ERROR_NONE);
  // If this lb_calld is still in use, this call ended because of a failure so
  // we want to retry connecting. Otherwise, we have deliberately ended this
  // call and no further action is required.
  if (lb_calld == grpclb_policy->lb_calld_.get()) {
    grpclb_policy->lb_calld_.reset();
    GPR_ASSERT(!grpclb_policy->shutting_down_);
    if (lb_calld->seen_initial_response_) {
      // If we lose connection to the LB server, reset the backoff and restart
      // the LB call immediately.
      grpclb_policy->lb_call_backoff_.Reset();
      grpclb_policy->StartBalancerCallLocked();
    } else {
      // If this LB call fails establishing any connection to the LB server,
      // retry later.
      grpclb_policy->StartBalancerCallRetryTimerLocked();
    }
  }
  lb_calld->Unref(DEBUG_LOCATION, "lb_call_ended");
}

//
// helper code for creating balancer channel
//

grpc_lb_addresses* ExtractBalancerAddresses(
    const grpc_lb_addresses* addresses) {
  size_t num_grpclb_addrs = 0;
  for (size_t i = 0; i < addresses->num_addresses; ++i) {
    if (addresses->addresses[i].is_balancer) ++num_grpclb_addrs;
  }
  // There must be at least one balancer address, or else the
  // client_channel would not have chosen this LB policy.
  GPR_ASSERT(num_grpclb_addrs > 0);
  grpc_lb_addresses* lb_addresses =
      grpc_lb_addresses_create(num_grpclb_addrs, nullptr);
  size_t lb_addresses_idx = 0;
  for (size_t i = 0; i < addresses->num_addresses; ++i) {
    if (!addresses->addresses[i].is_balancer) continue;
    if (addresses->addresses[i].user_data != nullptr) {
      gpr_log(GPR_ERROR,
              "This LB policy doesn't support user data. It will be ignored");
    }
    grpc_lb_addresses_set_address(
        lb_addresses, lb_addresses_idx++, addresses->addresses[i].address.addr,
        addresses->addresses[i].address.len, false /* is balancer */,
        addresses->addresses[i].balancer_name, nullptr /* user data */);
  }
  GPR_ASSERT(num_grpclb_addrs == lb_addresses_idx);
  return lb_addresses;
}

/* Returns the channel args for the LB channel, used to create a bidirectional
 * stream for the reception of load balancing updates.
 *
 * Inputs:
 *   - \a addresses: corresponding to the balancers.
 *   - \a response_generator: in order to propagate updates from the resolver
 *   above the grpclb policy.
 *   - \a args: other args inherited from the grpclb policy. */
grpc_channel_args* BuildBalancerChannelArgs(
    const grpc_lb_addresses* addresses,
    FakeResolverResponseGenerator* response_generator,
    const grpc_channel_args* args) {
  grpc_lb_addresses* lb_addresses = ExtractBalancerAddresses(addresses);
  // Channel args to remove.
  static const char* args_to_remove[] = {
      // LB policy name, since we want to use the default (pick_first) in
      // the LB channel.
      GRPC_ARG_LB_POLICY_NAME,
      // The channel arg for the server URI, since that will be different for
      // the LB channel than for the parent channel.  The client channel
      // factory will re-add this arg with the right value.
      GRPC_ARG_SERVER_URI,
      // The resolved addresses, which will be generated by the name resolver
      // used in the LB channel.  Note that the LB channel will use the fake
      // resolver, so this won't actually generate a query to DNS (or some
      // other name service).  However, the addresses returned by the fake
      // resolver will have is_balancer=false, whereas our own addresses have
      // is_balancer=true.  We need the LB channel to return addresses with
      // is_balancer=false so that it does not wind up recursively using the
      // grpclb LB policy, as per the special case logic in client_channel.c.
      GRPC_ARG_LB_ADDRESSES,
      // The fake resolver response generator, because we are replacing it
      // with the one from the grpclb policy, used to propagate updates to
      // the LB channel.
      GRPC_ARG_FAKE_RESOLVER_RESPONSE_GENERATOR,
  };
  // Channel args to add.
  const grpc_arg args_to_add[] = {
      // New LB addresses.
      // Note that we pass these in both when creating the LB channel
      // and via the fake resolver.  The latter is what actually gets used.
      grpc_lb_addresses_create_channel_arg(lb_addresses),
      // The fake resolver response generator, which we use to inject
      // address updates into the LB channel.
      grpc_core::FakeResolverResponseGenerator::MakeChannelArg(
          response_generator),
  };
  // Construct channel args.
  grpc_channel_args* new_args = grpc_channel_args_copy_and_add_and_remove(
      args, args_to_remove, GPR_ARRAY_SIZE(args_to_remove), args_to_add,
      GPR_ARRAY_SIZE(args_to_add));
  // Make any necessary modifications for security.
  new_args = grpc_lb_policy_grpclb_modify_lb_channel_args(new_args);
  // Clean up.
  grpc_lb_addresses_destroy(lb_addresses);
  return new_args;
}

//
// ctor and dtor
//

GrpcLb::GrpcLb(const grpc_lb_addresses* addresses,
               const LoadBalancingPolicy::Args& args)
    : LoadBalancingPolicy(args),
      response_generator_(MakeRefCounted<FakeResolverResponseGenerator>()),
      lb_call_backoff_(
          BackOff::Options()
              .set_initial_backoff(GRPC_GRPCLB_INITIAL_CONNECT_BACKOFF_SECONDS *
                                   1000)
              .set_multiplier(GRPC_GRPCLB_RECONNECT_BACKOFF_MULTIPLIER)
              .set_jitter(GRPC_GRPCLB_RECONNECT_JITTER)
              .set_max_backoff(GRPC_GRPCLB_RECONNECT_MAX_BACKOFF_SECONDS *
                               1000)) {
  // Initialization.
  grpc_subchannel_index_ref();
  GRPC_CLOSURE_INIT(&lb_channel_on_connectivity_changed_,
                    &GrpcLb::OnBalancerChannelConnectivityChangedLocked, this,
                    grpc_combiner_scheduler(args.combiner));
  GRPC_CLOSURE_INIT(&on_rr_connectivity_changed_,
                    &GrpcLb::OnRoundRobinConnectivityChangedLocked, this,
                    grpc_combiner_scheduler(args.combiner));
  GRPC_CLOSURE_INIT(&on_rr_request_reresolution_,
                    &GrpcLb::OnRoundRobinRequestReresolutionLocked, this,
                    grpc_combiner_scheduler(args.combiner));
  grpc_connectivity_state_init(&state_tracker_, GRPC_CHANNEL_IDLE, "grpclb");
  // Record server name.
  const grpc_arg* arg = grpc_channel_args_find(args.args, GRPC_ARG_SERVER_URI);
  const char* server_uri = grpc_channel_arg_get_string(arg);
  GPR_ASSERT(server_uri != nullptr);
  grpc_uri* uri = grpc_uri_parse(server_uri, true);
  GPR_ASSERT(uri->path[0] != '\0');
  server_name_ = gpr_strdup(uri->path[0] == '/' ? uri->path + 1 : uri->path);
  if (grpc_lb_glb_trace.enabled()) {
    gpr_log(GPR_INFO,
            "[grpclb %p] Will use '%s' as the server name for LB request.",
            this, server_name_);
  }
  grpc_uri_destroy(uri);
  // Record LB call timeout.
  arg = grpc_channel_args_find(args.args, GRPC_ARG_GRPCLB_CALL_TIMEOUT_MS);
  lb_call_timeout_ms_ = grpc_channel_arg_get_integer(arg, {0, 0, INT_MAX});
  // Record fallback timeout.
  arg = grpc_channel_args_find(args.args, GRPC_ARG_GRPCLB_FALLBACK_TIMEOUT_MS);
  lb_fallback_timeout_ms_ = grpc_channel_arg_get_integer(
      arg, {GRPC_GRPCLB_DEFAULT_FALLBACK_TIMEOUT_MS, 0, INT_MAX});
  // Process channel args.
  ProcessChannelArgsLocked(*args.args);
}

GrpcLb::~GrpcLb() {
  GPR_ASSERT(pending_picks_ == nullptr);
  GPR_ASSERT(pending_pings_ == nullptr);
  gpr_free((void*)server_name_);
  grpc_channel_args_destroy(args_);
  grpc_connectivity_state_destroy(&state_tracker_);
  if (serverlist_ != nullptr) {
    grpc_grpclb_destroy_serverlist(serverlist_);
  }
  if (fallback_backend_addresses_ != nullptr) {
    grpc_lb_addresses_destroy(fallback_backend_addresses_);
  }
  grpc_subchannel_index_unref();
}

void GrpcLb::ShutdownLocked() {
  grpc_error* error = GRPC_ERROR_CREATE_FROM_STATIC_STRING("Channel shutdown");
  shutting_down_ = true;
  lb_calld_.reset();
  if (retry_timer_callback_pending_) {
    grpc_timer_cancel(&lb_call_retry_timer_);
  }
  if (fallback_timer_callback_pending_) {
    grpc_timer_cancel(&lb_fallback_timer_);
  }
  rr_policy_.reset();
  TryReresolutionLocked(&grpc_lb_glb_trace, GRPC_ERROR_CANCELLED);
  // We destroy the LB channel here instead of in our destructor because
  // destroying the channel triggers a last callback to
  // OnBalancerChannelConnectivityChangedLocked(), and we need to be
  // alive when that callback is invoked.
  if (lb_channel_ != nullptr) {
    grpc_channel_destroy(lb_channel_);
    lb_channel_ = nullptr;
  }
  grpc_connectivity_state_set(&state_tracker_, GRPC_CHANNEL_SHUTDOWN,
                              GRPC_ERROR_REF(error), "grpclb_shutdown");
  // Clear pending picks.
  PendingPick* pp;
  while ((pp = pending_picks_) != nullptr) {
    pending_picks_ = pp->next;
    pp->pick->connected_subchannel.reset();
    // Note: pp is deleted in this callback.
    GRPC_CLOSURE_SCHED(&pp->on_complete, GRPC_ERROR_REF(error));
  }
  // Clear pending pings.
  PendingPing* pping;
  while ((pping = pending_pings_) != nullptr) {
    pending_pings_ = pping->next;
    GRPC_CLOSURE_SCHED(pping->on_initiate, GRPC_ERROR_REF(error));
    GRPC_CLOSURE_SCHED(pping->on_ack, GRPC_ERROR_REF(error));
    Delete(pping);
  }
  GRPC_ERROR_UNREF(error);
}

//
// public methods
//

void GrpcLb::HandOffPendingPicksLocked(LoadBalancingPolicy* new_policy) {
  PendingPick* pp;
  while ((pp = pending_picks_) != nullptr) {
    pending_picks_ = pp->next;
    pp->pick->on_complete = pp->original_on_complete;
    pp->pick->user_data = nullptr;
    if (new_policy->PickLocked(pp->pick)) {
      // Synchronous return; schedule closure.
      GRPC_CLOSURE_SCHED(pp->pick->on_complete, GRPC_ERROR_NONE);
    }
    Delete(pp);
  }
}

// Cancel a specific pending pick.
//
// A grpclb pick progresses as follows:
// - If there's a Round Robin policy (rr_policy_) available, it'll be
//   handed over to the RR policy (in CreateRoundRobinPolicyLocked()). From
//   that point onwards, it'll be RR's responsibility. For cancellations, that
//   implies the pick needs also be cancelled by the RR instance.
// - Otherwise, without an RR instance, picks stay pending at this policy's
//   level (grpclb), inside the pending_picks_ list. To cancel these,
//   we invoke the completion closure and set the pick's connected
//   subchannel to nullptr right here.
void GrpcLb::CancelPickLocked(PickState* pick, grpc_error* error) {
  PendingPick* pp = pending_picks_;
  pending_picks_ = nullptr;
  while (pp != nullptr) {
    PendingPick* next = pp->next;
    if (pp->pick == pick) {
      pick->connected_subchannel.reset();
      // Note: pp is deleted in this callback.
      GRPC_CLOSURE_SCHED(&pp->on_complete,
                         GRPC_ERROR_CREATE_REFERENCING_FROM_STATIC_STRING(
                             "Pick Cancelled", &error, 1));
    } else {
      pp->next = pending_picks_;
      pending_picks_ = pp;
    }
    pp = next;
  }
  if (rr_policy_ != nullptr) {
    rr_policy_->CancelPickLocked(pick, GRPC_ERROR_REF(error));
  }
  GRPC_ERROR_UNREF(error);
}

// Cancel all pending picks.
//
// A grpclb pick progresses as follows:
// - If there's a Round Robin policy (rr_policy_) available, it'll be
//   handed over to the RR policy (in CreateRoundRobinPolicyLocked()). From
//   that point onwards, it'll be RR's responsibility. For cancellations, that
//   implies the pick needs also be cancelled by the RR instance.
// - Otherwise, without an RR instance, picks stay pending at this policy's
//   level (grpclb), inside the pending_picks_ list. To cancel these,
//   we invoke the completion closure and set the pick's connected
//   subchannel to nullptr right here.
void GrpcLb::CancelMatchingPicksLocked(uint32_t initial_metadata_flags_mask,
                                       uint32_t initial_metadata_flags_eq,
                                       grpc_error* error) {
  PendingPick* pp = pending_picks_;
  pending_picks_ = nullptr;
  while (pp != nullptr) {
    PendingPick* next = pp->next;
    if ((pp->pick->initial_metadata_flags & initial_metadata_flags_mask) ==
        initial_metadata_flags_eq) {
      // Note: pp is deleted in this callback.
      GRPC_CLOSURE_SCHED(&pp->on_complete,
                         GRPC_ERROR_CREATE_REFERENCING_FROM_STATIC_STRING(
                             "Pick Cancelled", &error, 1));
    } else {
      pp->next = pending_picks_;
      pending_picks_ = pp;
    }
    pp = next;
  }
  if (rr_policy_ != nullptr) {
    rr_policy_->CancelMatchingPicksLocked(initial_metadata_flags_mask,
                                          initial_metadata_flags_eq,
                                          GRPC_ERROR_REF(error));
  }
  GRPC_ERROR_UNREF(error);
}

void GrpcLb::ExitIdleLocked() {
  if (!started_picking_) {
    StartPickingLocked();
  }
}

bool GrpcLb::PickLocked(PickState* pick) {
  PendingPick* pp = PendingPickCreate(pick);
  bool pick_done = false;
  if (rr_policy_ != nullptr) {
    const grpc_connectivity_state rr_connectivity_state =
        rr_policy_->CheckConnectivityLocked(nullptr);
    // The RR policy may have transitioned to SHUTDOWN but the callback
    // registered to capture this event (on_rr_connectivity_changed_) may not
    // have been invoked yet. We need to make sure we aren't trying to pick
    // from an RR policy instance that's in shutdown.
    if (rr_connectivity_state == GRPC_CHANNEL_SHUTDOWN) {
      if (grpc_lb_glb_trace.enabled()) {
        gpr_log(GPR_INFO,
                "[grpclb %p] NOT picking from from RR %p: RR conn state=%s",
                this, rr_policy_.get(),
                grpc_connectivity_state_name(rr_connectivity_state));
      }
      AddPendingPick(pp);
      pick_done = false;
    } else {  // RR not in shutdown
      if (grpc_lb_glb_trace.enabled()) {
        gpr_log(GPR_INFO, "[grpclb %p] about to PICK from RR %p", this,
                rr_policy_.get());
      }
      pick_done = PickFromRoundRobinPolicyLocked(false /* force_async */, pp);
    }
  } else {  // rr_policy_ == NULL
    if (grpc_lb_glb_trace.enabled()) {
      gpr_log(GPR_DEBUG,
              "[grpclb %p] No RR policy. Adding to grpclb's pending picks",
              this);
    }
    AddPendingPick(pp);
    if (!started_picking_) {
      StartPickingLocked();
    }
    pick_done = false;
  }
  return pick_done;
}

void GrpcLb::PingOneLocked(grpc_closure* on_initiate, grpc_closure* on_ack) {
  if (rr_policy_ != nullptr) {
    rr_policy_->PingOneLocked(on_initiate, on_ack);
  } else {
    AddPendingPing(on_initiate, on_ack);
    if (!started_picking_) {
      StartPickingLocked();
    }
  }
}

grpc_connectivity_state GrpcLb::CheckConnectivityLocked(
    grpc_error** connectivity_error) {
  return grpc_connectivity_state_get(&state_tracker_, connectivity_error);
}

void GrpcLb::NotifyOnStateChangeLocked(grpc_connectivity_state* current,
                                       grpc_closure* notify) {
  grpc_connectivity_state_notify_on_state_change(&state_tracker_, current,
                                                 notify);
}

void GrpcLb::ProcessChannelArgsLocked(const grpc_channel_args& args) {
  const grpc_arg* arg = grpc_channel_args_find(&args, GRPC_ARG_LB_ADDRESSES);
  if (arg == nullptr || arg->type != GRPC_ARG_POINTER) {
    // Ignore this update.
    gpr_log(
        GPR_ERROR,
        "[grpclb %p] No valid LB addresses channel arg in update, ignoring.",
        this);
    return;
  }
  const grpc_lb_addresses* addresses =
      static_cast<const grpc_lb_addresses*>(arg->value.pointer.p);
  // Update fallback address list.
  if (fallback_backend_addresses_ != nullptr) {
    grpc_lb_addresses_destroy(fallback_backend_addresses_);
  }
  fallback_backend_addresses_ = ExtractBackendAddresses(addresses);
  // Make sure that GRPC_ARG_LB_POLICY_NAME is set in channel args,
  // since we use this to trigger the client_load_reporting filter.
  static const char* args_to_remove[] = {GRPC_ARG_LB_POLICY_NAME};
  grpc_arg new_arg = grpc_channel_arg_string_create(
      (char*)GRPC_ARG_LB_POLICY_NAME, (char*)"grpclb");
  grpc_channel_args_destroy(args_);
  args_ = grpc_channel_args_copy_and_add_and_remove(
      &args, args_to_remove, GPR_ARRAY_SIZE(args_to_remove), &new_arg, 1);
  // Construct args for balancer channel.
  grpc_channel_args* lb_channel_args =
      BuildBalancerChannelArgs(addresses, response_generator_.get(), &args);
  // Create balancer channel if needed.
  if (lb_channel_ == nullptr) {
    char* uri_str;
    gpr_asprintf(&uri_str, "fake:///%s", server_name_);
    lb_channel_ = grpc_client_channel_factory_create_channel(
        client_channel_factory(), uri_str,
        GRPC_CLIENT_CHANNEL_TYPE_LOAD_BALANCING, lb_channel_args);
    GPR_ASSERT(lb_channel_ != nullptr);
    gpr_free(uri_str);
  }
  // Propagate updates to the LB channel (pick_first) through the fake
  // resolver.
  response_generator_->SetResponse(lb_channel_args);
  grpc_channel_args_destroy(lb_channel_args);
}

void GrpcLb::UpdateLocked(const grpc_channel_args& args) {
  ProcessChannelArgsLocked(args);
  // If fallback is configured and the RR policy already exists, update
  // it with the new fallback addresses.
  if (lb_fallback_timeout_ms_ > 0 && rr_policy_ != nullptr) {
    CreateOrUpdateRoundRobinPolicyLocked();
  }
  // Start watching the LB channel connectivity for connection, if not
  // already doing so.
  if (!watching_lb_channel_) {
    lb_channel_connectivity_ = grpc_channel_check_connectivity_state(
        lb_channel_, true /* try to connect */);
    grpc_channel_element* client_channel_elem = grpc_channel_stack_last_element(
        grpc_channel_get_channel_stack(lb_channel_));
    GPR_ASSERT(client_channel_elem->filter == &grpc_client_channel_filter);
    watching_lb_channel_ = true;
    // TODO(roth): We currently track this ref manually.  Once the
    // ClosureRef API is ready, we should pass the RefCountedPtr<> along
    // with the callback.
    auto self = Ref(DEBUG_LOCATION, "watch_lb_channel_connectivity");
    self.release();
    grpc_client_channel_watch_connectivity_state(
        client_channel_elem,
        grpc_polling_entity_create_from_pollset_set(interested_parties()),
        &lb_channel_connectivity_, &lb_channel_on_connectivity_changed_,
        nullptr);
  }
}

//
// code for balancer channel and call
//

void GrpcLb::StartPickingLocked() {
  // Start a timer to fall back.
  if (lb_fallback_timeout_ms_ > 0 && serverlist_ == nullptr &&
      !fallback_timer_callback_pending_) {
    grpc_millis deadline = ExecCtx::Get()->Now() + lb_fallback_timeout_ms_;
    // TODO(roth): We currently track this ref manually.  Once the
    // ClosureRef API is ready, we should pass the RefCountedPtr<> along
    // with the callback.
    auto self = Ref(DEBUG_LOCATION, "on_fallback_timer");
    self.release();
    GRPC_CLOSURE_INIT(&lb_on_fallback_, &GrpcLb::OnFallbackTimerLocked, this,
                      grpc_combiner_scheduler(combiner()));
    fallback_timer_callback_pending_ = true;
    grpc_timer_init(&lb_fallback_timer_, deadline, &lb_on_fallback_);
  }
  started_picking_ = true;
  StartBalancerCallLocked();
}

void GrpcLb::StartBalancerCallLocked() {
  GPR_ASSERT(lb_channel_ != nullptr);
  if (shutting_down_) return;
  // Init the LB call data.
  GPR_ASSERT(lb_calld_ == nullptr);
  lb_calld_ = MakeOrphanable<BalancerCallState>(Ref());
  if (grpc_lb_glb_trace.enabled()) {
    gpr_log(GPR_INFO,
            "[grpclb %p] Query for backends (lb_channel: %p, lb_calld: %p)",
            this, lb_channel_, lb_calld_.get());
  }
  lb_calld_->StartQuery();
}

void GrpcLb::OnFallbackTimerLocked(void* arg, grpc_error* error) {
  GrpcLb* grpclb_policy = static_cast<GrpcLb*>(arg);
  grpclb_policy->fallback_timer_callback_pending_ = false;
  // If we receive a serverlist after the timer fires but before this callback
  // actually runs, don't fall back.
  if (grpclb_policy->serverlist_ == nullptr && !grpclb_policy->shutting_down_ &&
      error == GRPC_ERROR_NONE) {
    if (grpc_lb_glb_trace.enabled()) {
      gpr_log(GPR_INFO,
              "[grpclb %p] Falling back to use backends from resolver",
              grpclb_policy);
    }
    GPR_ASSERT(grpclb_policy->fallback_backend_addresses_ != nullptr);
    grpclb_policy->CreateOrUpdateRoundRobinPolicyLocked();
  }
  grpclb_policy->Unref(DEBUG_LOCATION, "on_fallback_timer");
}

void GrpcLb::StartBalancerCallRetryTimerLocked() {
  grpc_millis next_try = lb_call_backoff_.NextAttemptTime();
  if (grpc_lb_glb_trace.enabled()) {
    gpr_log(GPR_DEBUG, "[grpclb %p] Connection to LB server lost...", this);
    grpc_millis timeout = next_try - ExecCtx::Get()->Now();
    if (timeout > 0) {
      gpr_log(GPR_DEBUG,
              "[grpclb %p] ... retry_timer_active in %" PRIuPTR "ms.", this,
              timeout);
    } else {
      gpr_log(GPR_DEBUG, "[grpclb %p] ... retry_timer_active immediately.",
              this);
    }
  }
  // TODO(roth): We currently track this ref manually.  Once the
  // ClosureRef API is ready, we should pass the RefCountedPtr<> along
  // with the callback.
  auto self = Ref(DEBUG_LOCATION, "on_balancer_call_retry_timer");
  self.release();
  GRPC_CLOSURE_INIT(&lb_on_call_retry_, &GrpcLb::OnBalancerCallRetryTimerLocked,
                    this, grpc_combiner_scheduler(combiner()));
  retry_timer_callback_pending_ = true;
  grpc_timer_init(&lb_call_retry_timer_, next_try, &lb_on_call_retry_);
}

void GrpcLb::OnBalancerCallRetryTimerLocked(void* arg, grpc_error* error) {
  GrpcLb* grpclb_policy = static_cast<GrpcLb*>(arg);
  grpclb_policy->retry_timer_callback_pending_ = false;
  if (!grpclb_policy->shutting_down_ && error == GRPC_ERROR_NONE &&
      grpclb_policy->lb_calld_ == nullptr) {
    if (grpc_lb_glb_trace.enabled()) {
      gpr_log(GPR_INFO, "[grpclb %p] Restarting call to LB server",
              grpclb_policy);
    }
    grpclb_policy->StartBalancerCallLocked();
  }
  grpclb_policy->Unref(DEBUG_LOCATION, "on_balancer_call_retry_timer");
}

// Invoked as part of the update process. It continues watching the LB channel
// until it shuts down or becomes READY. It's invoked even if the LB channel
// stayed READY throughout the update (for example if the update is identical).
void GrpcLb::OnBalancerChannelConnectivityChangedLocked(void* arg,
                                                        grpc_error* error) {
  GrpcLb* grpclb_policy = static_cast<GrpcLb*>(arg);
  if (grpclb_policy->shutting_down_) goto done;
  // Re-initialize the lb_call. This should also take care of updating the
  // embedded RR policy. Note that the current RR policy, if any, will stay in
  // effect until an update from the new lb_call is received.
  switch (grpclb_policy->lb_channel_connectivity_) {
    case GRPC_CHANNEL_CONNECTING:
    case GRPC_CHANNEL_TRANSIENT_FAILURE: {
      // Keep watching the LB channel.
      grpc_channel_element* client_channel_elem =
          grpc_channel_stack_last_element(
              grpc_channel_get_channel_stack(grpclb_policy->lb_channel_));
      GPR_ASSERT(client_channel_elem->filter == &grpc_client_channel_filter);
      grpc_client_channel_watch_connectivity_state(
          client_channel_elem,
          grpc_polling_entity_create_from_pollset_set(
              grpclb_policy->interested_parties()),
          &grpclb_policy->lb_channel_connectivity_,
          &grpclb_policy->lb_channel_on_connectivity_changed_, nullptr);
      break;
    }
      // The LB channel may be IDLE because it's shut down before the update.
      // Restart the LB call to kick the LB channel into gear.
    case GRPC_CHANNEL_IDLE:
    case GRPC_CHANNEL_READY:
      grpclb_policy->lb_calld_.reset();
      if (grpclb_policy->started_picking_) {
        if (grpclb_policy->retry_timer_callback_pending_) {
          grpc_timer_cancel(&grpclb_policy->lb_call_retry_timer_);
        }
        grpclb_policy->lb_call_backoff_.Reset();
        grpclb_policy->StartBalancerCallLocked();
      }
      // Fall through.
    case GRPC_CHANNEL_SHUTDOWN:
    done:
      grpclb_policy->watching_lb_channel_ = false;
      grpclb_policy->Unref(DEBUG_LOCATION,
                           "watch_lb_channel_connectivity_cb_shutdown");
  }
}

//
// PendingPick
//

// Adds lb_token of selected subchannel (address) to the call's initial
// metadata.
grpc_error* AddLbTokenToInitialMetadata(
    grpc_mdelem lb_token, grpc_linked_mdelem* lb_token_mdelem_storage,
    grpc_metadata_batch* initial_metadata) {
  GPR_ASSERT(lb_token_mdelem_storage != nullptr);
  GPR_ASSERT(!GRPC_MDISNULL(lb_token));
  return grpc_metadata_batch_add_tail(initial_metadata, lb_token_mdelem_storage,
                                      lb_token);
}

// Destroy function used when embedding client stats in call context.
void DestroyClientStats(void* arg) {
  grpc_grpclb_client_stats_unref(static_cast<grpc_grpclb_client_stats*>(arg));
}

void GrpcLb::PendingPickSetMetadataAndContext(PendingPick* pp) {
  /* if connected_subchannel is nullptr, no pick has been made by the RR
   * policy (e.g., all addresses failed to connect). There won't be any
   * user_data/token available */
  if (pp->pick->connected_subchannel != nullptr) {
    if (!GRPC_MDISNULL(pp->lb_token)) {
      AddLbTokenToInitialMetadata(GRPC_MDELEM_REF(pp->lb_token),
                                  &pp->pick->lb_token_mdelem_storage,
                                  pp->pick->initial_metadata);
    } else {
      gpr_log(GPR_ERROR,
              "[grpclb %p] No LB token for connected subchannel pick %p",
              pp->grpclb_policy, pp->pick);
      abort();
    }
    // Pass on client stats via context. Passes ownership of the reference.
    if (pp->client_stats != nullptr) {
      pp->pick->subchannel_call_context[GRPC_GRPCLB_CLIENT_STATS].value =
          pp->client_stats;
      pp->pick->subchannel_call_context[GRPC_GRPCLB_CLIENT_STATS].destroy =
          DestroyClientStats;
    }
  } else {
    if (pp->client_stats != nullptr) {
      grpc_grpclb_client_stats_unref(pp->client_stats);
    }
  }
}

/* The \a on_complete closure passed as part of the pick requires keeping a
 * reference to its associated round robin instance. We wrap this closure in
 * order to unref the round robin instance upon its invocation */
void GrpcLb::OnPendingPickComplete(void* arg, grpc_error* error) {
  PendingPick* pp = static_cast<PendingPick*>(arg);
  PendingPickSetMetadataAndContext(pp);
  GRPC_CLOSURE_SCHED(pp->original_on_complete, GRPC_ERROR_REF(error));
  Delete(pp);
}

GrpcLb::PendingPick* GrpcLb::PendingPickCreate(PickState* pick) {
  PendingPick* pp = New<PendingPick>();
  pp->grpclb_policy = this;
  pp->pick = pick;
  GRPC_CLOSURE_INIT(&pp->on_complete, &GrpcLb::OnPendingPickComplete, pp,
                    grpc_schedule_on_exec_ctx);
  pp->original_on_complete = pick->on_complete;
  pick->on_complete = &pp->on_complete;
  return pp;
}

void GrpcLb::AddPendingPick(PendingPick* pp) {
  pp->next = pending_picks_;
  pending_picks_ = pp;
}

//
// PendingPing
//

void GrpcLb::AddPendingPing(grpc_closure* on_initiate, grpc_closure* on_ack) {
  PendingPing* pping = New<PendingPing>();
  pping->on_initiate = on_initiate;
  pping->on_ack = on_ack;
  pping->next = pending_pings_;
  pending_pings_ = pping;
}

//
// code for interacting with the RR policy
//

// Performs a pick over \a rr_policy_. Given that a pick can return
// immediately (ignoring its completion callback), we need to perform the
// cleanups this callback would otherwise be responsible for.
// If \a force_async is true, then we will manually schedule the
// completion callback even if the pick is available immediately.
bool GrpcLb::PickFromRoundRobinPolicyLocked(bool force_async, PendingPick* pp) {
  // Check for drops if we are not using fallback backend addresses.
  if (serverlist_ != nullptr) {
    // Look at the index into the serverlist to see if we should drop this call.
    grpc_grpclb_server* server = serverlist_->servers[serverlist_index_++];
    if (serverlist_index_ == serverlist_->num_servers) {
      serverlist_index_ = 0;  // Wrap-around.
    }
    if (server->drop) {
      // Update client load reporting stats to indicate the number of
      // dropped calls.  Note that we have to do this here instead of in
      // the client_load_reporting filter, because we do not create a
      // subchannel call (and therefore no client_load_reporting filter)
      // for dropped calls.
      if (lb_calld_ != nullptr && lb_calld_->client_stats() != nullptr) {
        grpc_grpclb_client_stats_add_call_dropped_locked(
            server->load_balance_token, lb_calld_->client_stats());
      }
      if (force_async) {
        GRPC_CLOSURE_SCHED(pp->original_on_complete, GRPC_ERROR_NONE);
        Delete(pp);
        return false;
      }
      Delete(pp);
      return true;
    }
  }
  // Set client_stats and user_data.
  if (lb_calld_ != nullptr && lb_calld_->client_stats() != nullptr) {
    pp->client_stats = grpc_grpclb_client_stats_ref(lb_calld_->client_stats());
  }
  GPR_ASSERT(pp->pick->user_data == nullptr);
  pp->pick->user_data = (void**)&pp->lb_token;
  // Pick via the RR policy.
  bool pick_done = rr_policy_->PickLocked(pp->pick);
  if (pick_done) {
    PendingPickSetMetadataAndContext(pp);
    if (force_async) {
      GRPC_CLOSURE_SCHED(pp->original_on_complete, GRPC_ERROR_NONE);
      pick_done = false;
    }
    Delete(pp);
  }
  // else, the pending pick will be registered and taken care of by the
  // pending pick list inside the RR policy.  Eventually,
  // OnPendingPickComplete() will be called, which will (among other
  // things) add the LB token to the call's initial metadata.
  return pick_done;
}

void GrpcLb::CreateRoundRobinPolicyLocked(const Args& args) {
  GPR_ASSERT(rr_policy_ == nullptr);
  rr_policy_ = LoadBalancingPolicyRegistry::CreateLoadBalancingPolicy(
      "round_robin", args);
  if (rr_policy_ == nullptr) {
    gpr_log(GPR_ERROR, "[grpclb %p] Failure creating a RoundRobin policy",
            this);
    return;
  }
  // TODO(roth): We currently track this ref manually.  Once the new
  // ClosureRef API is done, pass the RefCountedPtr<> along with the closure.
  auto self = Ref(DEBUG_LOCATION, "on_rr_reresolution_requested");
  self.release();
  rr_policy_->SetReresolutionClosureLocked(&on_rr_request_reresolution_);
  grpc_error* rr_state_error = nullptr;
  rr_connectivity_state_ = rr_policy_->CheckConnectivityLocked(&rr_state_error);
  // Connectivity state is a function of the RR policy updated/created.
  UpdateConnectivityStateFromRoundRobinPolicyLocked(rr_state_error);
  // Add the gRPC LB's interested_parties pollset_set to that of the newly
  // created RR policy. This will make the RR policy progress upon activity on
  // gRPC LB, which in turn is tied to the application's call.
  grpc_pollset_set_add_pollset_set(rr_policy_->interested_parties(),
                                   interested_parties());
  // Subscribe to changes to the connectivity of the new RR.
  // TODO(roth): We currently track this ref manually.  Once the new
  // ClosureRef API is done, pass the RefCountedPtr<> along with the closure.
  self = Ref(DEBUG_LOCATION, "on_rr_connectivity_changed");
  self.release();
  rr_policy_->NotifyOnStateChangeLocked(&rr_connectivity_state_,
                                        &on_rr_connectivity_changed_);
  rr_policy_->ExitIdleLocked();
  // Send pending picks to RR policy.
  PendingPick* pp;
  while ((pp = pending_picks_)) {
    pending_picks_ = pp->next;
    if (grpc_lb_glb_trace.enabled()) {
      gpr_log(GPR_INFO,
              "[grpclb %p] Pending pick about to (async) PICK from RR %p", this,
              rr_policy_.get());
    }
    PickFromRoundRobinPolicyLocked(true /* force_async */, pp);
  }
  // Send pending pings to RR policy.
  PendingPing* pping;
  while ((pping = pending_pings_)) {
    pending_pings_ = pping->next;
    if (grpc_lb_glb_trace.enabled()) {
      gpr_log(GPR_INFO, "[grpclb %p] Pending ping about to PING from RR %p",
              this, rr_policy_.get());
    }
    rr_policy_->PingOneLocked(pping->on_initiate, pping->on_ack);
    Delete(pping);
  }
}

grpc_channel_args* GrpcLb::CreateRoundRobinPolicyArgsLocked() {
  grpc_lb_addresses* addresses;
  if (serverlist_ != nullptr) {
    GPR_ASSERT(serverlist_->num_servers > 0);
    addresses = ProcessServerlist(serverlist_);
  } else {
    // If CreateOrUpdateRoundRobinPolicyLocked() is invoked when we haven't
    // received any serverlist from the balancer, we use the fallback backends
    // returned by the resolver. Note that the fallback backend list may be
    // empty, in which case the new round_robin policy will keep the requested
    // picks pending.
    GPR_ASSERT(fallback_backend_addresses_ != nullptr);
    addresses = grpc_lb_addresses_copy(fallback_backend_addresses_);
  }
  GPR_ASSERT(addresses != nullptr);
  // Replace the LB addresses in the channel args that we pass down to
  // the subchannel.
  static const char* keys_to_remove[] = {GRPC_ARG_LB_ADDRESSES};
  const grpc_arg arg = grpc_lb_addresses_create_channel_arg(addresses);
  grpc_channel_args* args = grpc_channel_args_copy_and_add_and_remove(
      args_, keys_to_remove, GPR_ARRAY_SIZE(keys_to_remove), &arg, 1);
  grpc_lb_addresses_destroy(addresses);
  return args;
}

void GrpcLb::CreateOrUpdateRoundRobinPolicyLocked() {
  if (shutting_down_) return;
  grpc_channel_args* args = CreateRoundRobinPolicyArgsLocked();
  GPR_ASSERT(args != nullptr);
  if (rr_policy_ != nullptr) {
    if (grpc_lb_glb_trace.enabled()) {
      gpr_log(GPR_DEBUG, "[grpclb %p] Updating RR policy %p", this,
              rr_policy_.get());
    }
    rr_policy_->UpdateLocked(*args);
  } else {
    LoadBalancingPolicy::Args lb_policy_args;
    lb_policy_args.combiner = combiner();
    lb_policy_args.client_channel_factory = client_channel_factory();
    lb_policy_args.args = args;
    CreateRoundRobinPolicyLocked(lb_policy_args);
    if (grpc_lb_glb_trace.enabled()) {
      gpr_log(GPR_DEBUG, "[grpclb %p] Created new RR policy %p", this,
              rr_policy_.get());
    }
  }
  grpc_channel_args_destroy(args);
}

void GrpcLb::OnRoundRobinRequestReresolutionLocked(void* arg,
                                                   grpc_error* error) {
  GrpcLb* grpclb_policy = static_cast<GrpcLb*>(arg);
  if (grpclb_policy->shutting_down_ || error != GRPC_ERROR_NONE) {
    grpclb_policy->Unref(DEBUG_LOCATION, "on_rr_reresolution_requested");
    return;
  }
  if (grpc_lb_glb_trace.enabled()) {
    gpr_log(
        GPR_DEBUG,
        "[grpclb %p] Re-resolution requested from the internal RR policy (%p).",
        grpclb_policy, grpclb_policy->rr_policy_.get());
  }
  // If we are talking to a balancer, we expect to get updated addresses form
  // the balancer, so we can ignore the re-resolution request from the RR
  // policy. Otherwise, handle the re-resolution request using the
  // grpclb policy's original re-resolution closure.
  if (grpclb_policy->lb_calld_ == nullptr ||
      !grpclb_policy->lb_calld_->seen_initial_response()) {
    grpclb_policy->TryReresolutionLocked(&grpc_lb_glb_trace, GRPC_ERROR_NONE);
  }
  // Give back the wrapper closure to the RR policy.
  grpclb_policy->rr_policy_->SetReresolutionClosureLocked(
      &grpclb_policy->on_rr_request_reresolution_);
}

void GrpcLb::UpdateConnectivityStateFromRoundRobinPolicyLocked(
    grpc_error* rr_state_error) {
  const grpc_connectivity_state curr_glb_state =
      grpc_connectivity_state_check(&state_tracker_);
  /* The new connectivity status is a function of the previous one and the new
   * input coming from the status of the RR policy.
   *
   *  current state (grpclb's)
   *  |
   *  v  || I  |  C  |  R  |  TF  |  SD  |  <- new state (RR's)
   *  ===++====+=====+=====+======+======+
   *   I || I  |  C  |  R  | [I]  | [I]  |
   *  ---++----+-----+-----+------+------+
   *   C || I  |  C  |  R  | [C]  | [C]  |
   *  ---++----+-----+-----+------+------+
   *   R || I  |  C  |  R  | [R]  | [R]  |
   *  ---++----+-----+-----+------+------+
   *  TF || I  |  C  |  R  | [TF] | [TF] |
   *  ---++----+-----+-----+------+------+
   *  SD || NA |  NA |  NA |  NA  |  NA  | (*)
   *  ---++----+-----+-----+------+------+
   *
   * A [STATE] indicates that the old RR policy is kept. In those cases, STATE
   * is the current state of grpclb, which is left untouched.
   *
   *  In summary, if the new state is TRANSIENT_FAILURE or SHUTDOWN, stick to
   *  the previous RR instance.
   *
   *  Note that the status is never updated to SHUTDOWN as a result of calling
   *  this function. Only glb_shutdown() has the power to set that state.
   *
   *  (*) This function mustn't be called during shutting down. */
  GPR_ASSERT(curr_glb_state != GRPC_CHANNEL_SHUTDOWN);
  switch (rr_connectivity_state_) {
    case GRPC_CHANNEL_TRANSIENT_FAILURE:
    case GRPC_CHANNEL_SHUTDOWN:
      GPR_ASSERT(rr_state_error != GRPC_ERROR_NONE);
      break;
    case GRPC_CHANNEL_IDLE:
    case GRPC_CHANNEL_CONNECTING:
    case GRPC_CHANNEL_READY:
      GPR_ASSERT(rr_state_error == GRPC_ERROR_NONE);
  }
  if (grpc_lb_glb_trace.enabled()) {
    gpr_log(
        GPR_INFO,
        "[grpclb %p] Setting grpclb's state to %s from new RR policy %p state.",
        this, grpc_connectivity_state_name(rr_connectivity_state_),
        rr_policy_.get());
  }
  grpc_connectivity_state_set(&state_tracker_, rr_connectivity_state_,
                              rr_state_error,
                              "update_lb_connectivity_status_locked");
}

void GrpcLb::OnRoundRobinConnectivityChangedLocked(void* arg,
                                                   grpc_error* error) {
  GrpcLb* grpclb_policy = static_cast<GrpcLb*>(arg);
  if (grpclb_policy->shutting_down_) {
    grpclb_policy->Unref(DEBUG_LOCATION, "on_rr_connectivity_changed");
    return;
  }
  grpclb_policy->UpdateConnectivityStateFromRoundRobinPolicyLocked(
      GRPC_ERROR_REF(error));
  // Resubscribe. Reuse the "on_rr_connectivity_changed" ref.
  grpclb_policy->rr_policy_->NotifyOnStateChangeLocked(
      &grpclb_policy->rr_connectivity_state_,
      &grpclb_policy->on_rr_connectivity_changed_);
}

//
// factory
//

class GrpcLbFactory : public LoadBalancingPolicyFactory {
 public:
  OrphanablePtr<LoadBalancingPolicy> CreateLoadBalancingPolicy(
      const LoadBalancingPolicy::Args& args) const override {
    /* Count the number of gRPC-LB addresses. There must be at least one. */
    const grpc_arg* arg =
        grpc_channel_args_find(args.args, GRPC_ARG_LB_ADDRESSES);
    if (arg == nullptr || arg->type != GRPC_ARG_POINTER) {
      return nullptr;
    }
    grpc_lb_addresses* addresses =
        static_cast<grpc_lb_addresses*>(arg->value.pointer.p);
    size_t num_grpclb_addrs = 0;
    for (size_t i = 0; i < addresses->num_addresses; ++i) {
      if (addresses->addresses[i].is_balancer) ++num_grpclb_addrs;
    }
    if (num_grpclb_addrs == 0) return nullptr;
    return OrphanablePtr<LoadBalancingPolicy>(New<GrpcLb>(addresses, args));
  }

  const char* name() const override { return "grpclb"; }
};

}  // namespace

}  // namespace grpc_core

//
// Plugin registration
//

namespace {

// Only add client_load_reporting filter if the grpclb LB policy is used.
bool maybe_add_client_load_reporting_filter(grpc_channel_stack_builder* builder,
                                            void* arg) {
  const grpc_channel_args* args =
      grpc_channel_stack_builder_get_channel_arguments(builder);
  const grpc_arg* channel_arg =
      grpc_channel_args_find(args, GRPC_ARG_LB_POLICY_NAME);
  if (channel_arg != nullptr && channel_arg->type == GRPC_ARG_STRING &&
      strcmp(channel_arg->value.string, "grpclb") == 0) {
    return grpc_channel_stack_builder_append_filter(
        builder, (const grpc_channel_filter*)arg, nullptr, nullptr);
  }
  return true;
}

}  // namespace

void grpc_lb_policy_grpclb_init() {
  grpc_core::LoadBalancingPolicyRegistry::Builder::
      RegisterLoadBalancingPolicyFactory(
          grpc_core::UniquePtr<grpc_core::LoadBalancingPolicyFactory>(
              grpc_core::New<grpc_core::GrpcLbFactory>()));
  grpc_channel_init_register_stage(GRPC_CLIENT_SUBCHANNEL,
                                   GRPC_CHANNEL_INIT_BUILTIN_PRIORITY,
                                   maybe_add_client_load_reporting_filter,
                                   (void*)&grpc_client_load_reporting_filter);
}

void grpc_lb_policy_grpclb_shutdown() {}<|MERGE_RESOLUTION|>--- conflicted
+++ resolved
@@ -423,27 +423,15 @@
    * server->ip_address.bytes. */
   const grpc_grpclb_ip_address* ip = &server->ip_address;
   if (ip->size == 4) {
-<<<<<<< HEAD
-    addr->len = static_cast<socklen_t>(sizeof(struct sockaddr_in));
-    struct sockaddr_in* addr4 = (struct sockaddr_in*)&addr->addr;
-    addr4->sin_family = AF_INET;
-    memcpy(&addr4->sin_addr, ip->bytes, ip->size);
-    addr4->sin_port = netorder_port;
-  } else if (ip->size == 16) {
-    addr->len = static_cast<socklen_t>(sizeof(struct sockaddr_in6));
-    struct sockaddr_in6* addr6 = (struct sockaddr_in6*)&addr->addr;
-    addr6->sin6_family = AF_INET6;
-=======
-    addr->len = sizeof(grpc_sockaddr_in);
+    addr->len = static_cast<socklen_t>(sizeof(grpc_sockaddr_in));
     grpc_sockaddr_in* addr4 = reinterpret_cast<grpc_sockaddr_in*>(&addr->addr);
     addr4->sin_family = GRPC_AF_INET;
     memcpy(&addr4->sin_addr, ip->bytes, ip->size);
     addr4->sin_port = netorder_port;
   } else if (ip->size == 16) {
-    addr->len = sizeof(grpc_sockaddr_in6);
+    addr->len = static_cast<socklen_t>(sizeof(grpc_sockaddr_in6));
     grpc_sockaddr_in6* addr6 = (grpc_sockaddr_in6*)&addr->addr;
     addr6->sin6_family = GRPC_AF_INET6;
->>>>>>> 7e24da46
     memcpy(&addr6->sin6_addr, ip->bytes, ip->size);
     addr6->sin6_port = netorder_port;
   }
