/*
 *
 * Copyright 2015-2016, Google Inc.
 * All rights reserved.
 *
 * Redistribution and use in source and binary forms, with or without
 * modification, are permitted provided that the following conditions are
 * met:
 *
 *     * Redistributions of source code must retain the above copyright
 * notice, this list of conditions and the following disclaimer.
 *     * Redistributions in binary form must reproduce the above
 * copyright notice, this list of conditions and the following disclaimer
 * in the documentation and/or other materials provided with the
 * distribution.
 *     * Neither the name of Google Inc. nor the names of its
 * contributors may be used to endorse or promote products derived from
 * this software without specific prior written permission.
 *
 * THIS SOFTWARE IS PROVIDED BY THE COPYRIGHT HOLDERS AND CONTRIBUTORS
 * "AS IS" AND ANY EXPRESS OR IMPLIED WARRANTIES, INCLUDING, BUT NOT
 * LIMITED TO, THE IMPLIED WARRANTIES OF MERCHANTABILITY AND FITNESS FOR
 * A PARTICULAR PURPOSE ARE DISCLAIMED. IN NO EVENT SHALL THE COPYRIGHT
 * OWNER OR CONTRIBUTORS BE LIABLE FOR ANY DIRECT, INDIRECT, INCIDENTAL,
 * SPECIAL, EXEMPLARY, OR CONSEQUENTIAL DAMAGES (INCLUDING, BUT NOT
 * LIMITED TO, PROCUREMENT OF SUBSTITUTE GOODS OR SERVICES; LOSS OF USE,
 * DATA, OR PROFITS; OR BUSINESS INTERRUPTION) HOWEVER CAUSED AND ON ANY
 * THEORY OF LIABILITY, WHETHER IN CONTRACT, STRICT LIABILITY, OR TORT
 * (INCLUDING NEGLIGENCE OR OTHERWISE) ARISING IN ANY WAY OUT OF THE USE
 * OF THIS SOFTWARE, EVEN IF ADVISED OF THE POSSIBILITY OF SUCH DAMAGE.
 *
 */

#include <stdbool.h>
#include <stdio.h>
#include <string.h>

#include <grpc/support/alloc.h>
#include <grpc/support/host_port.h>
#include <grpc/support/port_platform.h>
#include <grpc/support/string_util.h>

#include "src/core/ext/client_config/lb_policy_registry.h"
#include "src/core/ext/client_config/parse_address.h"
#include "src/core/ext/client_config/resolver_registry.h"
#include "src/core/lib/iomgr/resolve_address.h"
#include "src/core/lib/iomgr/unix_sockets_posix.h"
#include "src/core/lib/support/string.h"

typedef struct {
  /** base class: must be first */
  grpc_resolver base;
  /** refcount */
  gpr_refcount refs;
  /** subchannel factory */
  grpc_client_channel_factory *client_channel_factory;
  /** load balancing policy name */
  char *lb_policy_name;

  /** the addresses that we've 'resolved' */
  grpc_resolved_addresses *addresses;

  /** mutex guarding the rest of the state */
  gpr_mu mu;
  /** have we published? */
  int published;
  /** pending next completion, or NULL */
  grpc_closure *next_completion;
  /** target result address for next completion */
  grpc_resolver_result **target_result;
} sockaddr_resolver;

static void sockaddr_destroy(grpc_exec_ctx *exec_ctx, grpc_resolver *r);

static void sockaddr_maybe_finish_next_locked(grpc_exec_ctx *exec_ctx,
                                              sockaddr_resolver *r);

static void sockaddr_shutdown(grpc_exec_ctx *exec_ctx, grpc_resolver *r);
static void sockaddr_channel_saw_error(grpc_exec_ctx *exec_ctx,
                                       grpc_resolver *r);
static void sockaddr_next(grpc_exec_ctx *exec_ctx, grpc_resolver *r,
<<<<<<< HEAD
                          grpc_polling_entity *pollent,
                          grpc_client_config **target_config,
=======
                          grpc_resolver_result **target_result,
>>>>>>> 79620aaa
                          grpc_closure *on_complete);

static const grpc_resolver_vtable sockaddr_resolver_vtable = {
    sockaddr_destroy, sockaddr_shutdown, sockaddr_channel_saw_error,
    sockaddr_next};

static void sockaddr_shutdown(grpc_exec_ctx *exec_ctx,
                              grpc_resolver *resolver) {
  sockaddr_resolver *r = (sockaddr_resolver *)resolver;
  gpr_mu_lock(&r->mu);
  if (r->next_completion != NULL) {
    *r->target_result = NULL;
    grpc_exec_ctx_sched(exec_ctx, r->next_completion, GRPC_ERROR_NONE, NULL);
    r->next_completion = NULL;
  }
  gpr_mu_unlock(&r->mu);
}

static void sockaddr_channel_saw_error(grpc_exec_ctx *exec_ctx,
                                       grpc_resolver *resolver) {
  sockaddr_resolver *r = (sockaddr_resolver *)resolver;
  gpr_mu_lock(&r->mu);
  r->published = 0;
  sockaddr_maybe_finish_next_locked(exec_ctx, r);
  gpr_mu_unlock(&r->mu);
}

static void sockaddr_next(grpc_exec_ctx *exec_ctx, grpc_resolver *resolver,
<<<<<<< HEAD
                          grpc_polling_entity *pollent,
                          grpc_client_config **target_config,
=======
                          grpc_resolver_result **target_result,
>>>>>>> 79620aaa
                          grpc_closure *on_complete) {
  sockaddr_resolver *r = (sockaddr_resolver *)resolver;
  gpr_mu_lock(&r->mu);
  GPR_ASSERT(!r->next_completion);
  r->next_completion = on_complete;
  r->target_result = target_result;
  sockaddr_maybe_finish_next_locked(exec_ctx, r);
  gpr_mu_unlock(&r->mu);
}

static void sockaddr_maybe_finish_next_locked(grpc_exec_ctx *exec_ctx,
                                              sockaddr_resolver *r) {
  if (r->next_completion != NULL && !r->published) {
    grpc_resolver_result *result = grpc_resolver_result_create();
    grpc_lb_policy_args lb_policy_args;
    memset(&lb_policy_args, 0, sizeof(lb_policy_args));
    lb_policy_args.addresses = r->addresses;
    lb_policy_args.client_channel_factory = r->client_channel_factory;
    grpc_lb_policy *lb_policy =
        grpc_lb_policy_create(exec_ctx, r->lb_policy_name, &lb_policy_args);
    grpc_resolver_result_set_lb_policy(result, lb_policy);
    GRPC_LB_POLICY_UNREF(exec_ctx, lb_policy, "sockaddr");
    r->published = 1;
    *r->target_result = result;
    grpc_exec_ctx_sched(exec_ctx, r->next_completion, GRPC_ERROR_NONE, NULL);
    r->next_completion = NULL;
  }
}

static void sockaddr_destroy(grpc_exec_ctx *exec_ctx, grpc_resolver *gr) {
  sockaddr_resolver *r = (sockaddr_resolver *)gr;
  gpr_mu_destroy(&r->mu);
  grpc_client_channel_factory_unref(exec_ctx, r->client_channel_factory);
  grpc_resolved_addresses_destroy(r->addresses);
  gpr_free(r->lb_policy_name);
  gpr_free(r);
}

static char *ip_get_default_authority(grpc_uri *uri) {
  const char *path = uri->path;
  if (path[0] == '/') ++path;
  return gpr_strdup(path);
}

static char *ipv4_get_default_authority(grpc_resolver_factory *factory,
                                        grpc_uri *uri) {
  return ip_get_default_authority(uri);
}

static char *ipv6_get_default_authority(grpc_resolver_factory *factory,
                                        grpc_uri *uri) {
  return ip_get_default_authority(uri);
}

#ifdef GPR_HAVE_UNIX_SOCKET
char *unix_get_default_authority(grpc_resolver_factory *factory,
                                 grpc_uri *uri) {
  return gpr_strdup("localhost");
}
#endif

static void do_nothing(void *ignored) {}

static grpc_resolver *sockaddr_create(
    grpc_resolver_args *args, const char *default_lb_policy_name,
    int parse(grpc_uri *uri, struct sockaddr_storage *dst, size_t *len)) {
  int errors_found = 0; /* GPR_FALSE */
  sockaddr_resolver *r;
  gpr_slice path_slice;
  gpr_slice_buffer path_parts;

  if (0 != strcmp(args->uri->authority, "")) {
    gpr_log(GPR_ERROR, "authority based uri's not supported by the %s scheme",
            args->uri->scheme);
    return NULL;
  }

  r = gpr_malloc(sizeof(sockaddr_resolver));
  memset(r, 0, sizeof(*r));

  r->lb_policy_name =
      gpr_strdup(grpc_uri_get_query_arg(args->uri, "lb_policy"));
  const char *lb_enabled_qpart =
      grpc_uri_get_query_arg(args->uri, "lb_enabled");
  /* anything other than "0" is interpreted as true */
  const bool lb_enabled =
      (lb_enabled_qpart != NULL && (strcmp("0", lb_enabled_qpart) != 0));

  if (r->lb_policy_name != NULL && strcmp("grpclb", r->lb_policy_name) == 0 &&
      !lb_enabled) {
    /* we want grpclb but the "resolved" addresses aren't LB enabled. Bail
     * out, as this is meant mostly for tests. */
    gpr_log(GPR_ERROR,
            "Requested 'grpclb' LB policy but resolved addresses don't "
            "support load balancing.");
    abort();
  }

  if (r->lb_policy_name == NULL) {
    r->lb_policy_name = gpr_strdup(default_lb_policy_name);
  }

  path_slice =
      gpr_slice_new(args->uri->path, strlen(args->uri->path), do_nothing);
  gpr_slice_buffer_init(&path_parts);

  gpr_slice_split(path_slice, ",", &path_parts);
  r->addresses = gpr_malloc(sizeof(grpc_resolved_addresses));
  r->addresses->naddrs = path_parts.count;
  r->addresses->addrs =
      gpr_malloc(sizeof(grpc_resolved_address) * r->addresses->naddrs);

  for (size_t i = 0; i < r->addresses->naddrs; i++) {
    grpc_uri ith_uri = *args->uri;
    char *part_str = gpr_dump_slice(path_parts.slices[i], GPR_DUMP_ASCII);
    ith_uri.path = part_str;
    if (!parse(&ith_uri,
               (struct sockaddr_storage *)(&r->addresses->addrs[i].addr),
               &r->addresses->addrs[i].len)) {
      errors_found = 1; /* GPR_TRUE */
    }
    gpr_free(part_str);
    if (errors_found) break;
  }

  gpr_slice_buffer_destroy(&path_parts);
  gpr_slice_unref(path_slice);
  if (errors_found) {
    gpr_free(r->lb_policy_name);
    grpc_resolved_addresses_destroy(r->addresses);
    gpr_free(r);
    return NULL;
  }

  gpr_ref_init(&r->refs, 1);
  gpr_mu_init(&r->mu);
  grpc_resolver_init(&r->base, &sockaddr_resolver_vtable);
  r->client_channel_factory = args->client_channel_factory;
  grpc_client_channel_factory_ref(r->client_channel_factory);

  return &r->base;
}

/*
 * FACTORY
 */

static void sockaddr_factory_ref(grpc_resolver_factory *factory) {}

static void sockaddr_factory_unref(grpc_resolver_factory *factory) {}

#define DECL_FACTORY(name)                                                  \
  static grpc_resolver *name##_factory_create_resolver(                     \
      grpc_resolver_factory *factory, grpc_resolver_args *args) {           \
    return sockaddr_create(args, "pick_first", parse_##name);               \
  }                                                                         \
  static const grpc_resolver_factory_vtable name##_factory_vtable = {       \
      sockaddr_factory_ref, sockaddr_factory_unref,                         \
      name##_factory_create_resolver, name##_get_default_authority, #name}; \
  static grpc_resolver_factory name##_resolver_factory = {                  \
      &name##_factory_vtable}

#ifdef GPR_HAVE_UNIX_SOCKET
DECL_FACTORY(unix);
#endif
DECL_FACTORY(ipv4);
DECL_FACTORY(ipv6);

void grpc_resolver_sockaddr_init(void) {
  grpc_register_resolver_type(&ipv4_resolver_factory);
  grpc_register_resolver_type(&ipv6_resolver_factory);
#ifdef GPR_HAVE_UNIX_SOCKET
  grpc_register_resolver_type(&unix_resolver_factory);
#endif
}

void grpc_resolver_sockaddr_shutdown(void) {}<|MERGE_RESOLUTION|>--- conflicted
+++ resolved
@@ -79,12 +79,8 @@
 static void sockaddr_channel_saw_error(grpc_exec_ctx *exec_ctx,
                                        grpc_resolver *r);
 static void sockaddr_next(grpc_exec_ctx *exec_ctx, grpc_resolver *r,
-<<<<<<< HEAD
                           grpc_polling_entity *pollent,
-                          grpc_client_config **target_config,
-=======
                           grpc_resolver_result **target_result,
->>>>>>> 79620aaa
                           grpc_closure *on_complete);
 
 static const grpc_resolver_vtable sockaddr_resolver_vtable = {
@@ -113,12 +109,8 @@
 }
 
 static void sockaddr_next(grpc_exec_ctx *exec_ctx, grpc_resolver *resolver,
-<<<<<<< HEAD
                           grpc_polling_entity *pollent,
-                          grpc_client_config **target_config,
-=======
                           grpc_resolver_result **target_result,
->>>>>>> 79620aaa
                           grpc_closure *on_complete) {
   sockaddr_resolver *r = (sockaddr_resolver *)resolver;
   gpr_mu_lock(&r->mu);
