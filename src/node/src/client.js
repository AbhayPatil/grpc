--- conflicted
+++ resolved
@@ -303,21 +303,10 @@
       call.startBatch(client_batch, function(err, response) {
         response.status.metadata = Metadata._fromCoreRepresentation(
               response.status.metadata);
-<<<<<<< HEAD
-        emitter.emit('status', response.status);
-        if (response.status.code !== grpc.status.OK) {
-          var error = new Error(response.status.details);
-          error.code = response.status.code;
-          error.metadata = response.status.metadata;
-          callback(error);
-          return;
-        } else {
-=======
         var status = response.status;
         var error;
         var deserialized;
         if (status.code === grpc.status.OK) {
->>>>>>> feadd04c
           if (err) {
             // Got a batch error, but OK status. Something went wrong
             callback(err);
@@ -335,11 +324,6 @@
             }
           }
         }
-<<<<<<< HEAD
-        emitter.emit('metadata', Metadata._fromCoreRepresentation(
-            response.metadata));
-        callback(null, deserialize(response.read));
-=======
         if (status.code !== grpc.status.OK) {
           error = new Error(response.status.details);
           error.code = status.code;
@@ -351,7 +335,6 @@
         emitter.emit('status', status);
         emitter.emit('metadata', Metadata._fromCoreRepresentation(
             response.metadata));
->>>>>>> feadd04c
       });
     });
     return emitter;
@@ -413,21 +396,10 @@
       call.startBatch(client_batch, function(err, response) {
         response.status.metadata = Metadata._fromCoreRepresentation(
               response.status.metadata);
-<<<<<<< HEAD
-        stream.emit('status', response.status);
-        if (response.status.code !== grpc.status.OK) {
-          var error = new Error(response.status.details);
-          error.code = response.status.code;
-          error.metadata = response.status.metadata;
-          callback(error);
-          return;
-        } else {
-=======
         var status = response.status;
         var error;
         var deserialized;
         if (status.code === grpc.status.OK) {
->>>>>>> feadd04c
           if (err) {
             // Got a batch error, but OK status. Something went wrong
             callback(err);
