--- conflicted
+++ resolved
@@ -67,14 +67,10 @@
         /// <param name="options">Channel options.</param>
         public Server(IEnumerable<ChannelOption> options = null)
         {
-<<<<<<< HEAD
-            this.handle = ServerSafeHandle.NewServer(GetCompletionQueue(), IntPtr.Zero);
-=======
             using (var channelArgs = ChannelOptions.CreateChannelArgs(options))
             {
                 this.handle = ServerSafeHandle.NewServer(GetCompletionQueue(), channelArgs);
             }
->>>>>>> feecfdf8
         }
 
         /// <summary>
@@ -147,12 +143,8 @@
                 Preconditions.CheckState(!shutdownRequested);
                 shutdownRequested = true;
             }
-<<<<<<< HEAD
 
             handle.ShutdownAndNotify(GetCompletionQueue(), HandleServerShutdown);
-=======
-            handle.ShutdownAndNotify(HandleServerShutdown);
->>>>>>> feecfdf8
             await shutdownTcs.Task;
             handle.Dispose();
         }
