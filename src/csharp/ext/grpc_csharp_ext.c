/*
 *
 * Copyright 2015, Google Inc.
 * All rights reserved.
 *
 * Redistribution and use in source and binary forms, with or without
 * modification, are permitted provided that the following conditions are
 * met:
 *
 *     * Redistributions of source code must retain the above copyright
 * notice, this list of conditions and the following disclaimer.
 *     * Redistributions in binary form must reproduce the above
 * copyright notice, this list of conditions and the following disclaimer
 * in the documentation and/or other materials provided with the
 * distribution.
 *     * Neither the name of Google Inc. nor the names of its
 * contributors may be used to endorse or promote products derived from
 * this software without specific prior written permission.
 *
 * THIS SOFTWARE IS PROVIDED BY THE COPYRIGHT HOLDERS AND CONTRIBUTORS
 * "AS IS" AND ANY EXPRESS OR IMPLIED WARRANTIES, INCLUDING, BUT NOT
 * LIMITED TO, THE IMPLIED WARRANTIES OF MERCHANTABILITY AND FITNESS FOR
 * A PARTICULAR PURPOSE ARE DISCLAIMED. IN NO EVENT SHALL THE COPYRIGHT
 * OWNER OR CONTRIBUTORS BE LIABLE FOR ANY DIRECT, INDIRECT, INCIDENTAL,
 * SPECIAL, EXEMPLARY, OR CONSEQUENTIAL DAMAGES (INCLUDING, BUT NOT
 * LIMITED TO, PROCUREMENT OF SUBSTITUTE GOODS OR SERVICES; LOSS OF USE,
 * DATA, OR PROFITS; OR BUSINESS INTERRUPTION) HOWEVER CAUSED AND ON ANY
 * THEORY OF LIABILITY, WHETHER IN CONTRACT, STRICT LIABILITY, OR TORT
 * (INCLUDING NEGLIGENCE OR OTHERWISE) ARISING IN ANY WAY OUT OF THE USE
 * OF THIS SOFTWARE, EVEN IF ADVISED OF THE POSSIBILITY OF SUCH DAMAGE.
 *
 */

#include "src/core/support/string.h"

#include <grpc/byte_buffer_reader.h>
#include <grpc/support/port_platform.h>
#include <grpc/support/alloc.h>
#include <grpc/support/log.h>
#include <grpc/support/slice.h>
#include <grpc/support/string_util.h>
#include <grpc/support/thd.h>
#include <grpc/grpc.h>
#include <grpc/grpc_security.h>

#include <string.h>

#ifdef GPR_WIN32
#define GPR_EXPORT __declspec(dllexport)
#define GPR_CALLTYPE __stdcall
#endif

#ifndef GPR_EXPORT
#define GPR_EXPORT
#endif

#ifndef GPR_CALLTYPE
#define GPR_CALLTYPE
#endif

grpc_byte_buffer *string_to_byte_buffer(const char *buffer, size_t len) {
  gpr_slice slice = gpr_slice_from_copied_buffer(buffer, len);
  grpc_byte_buffer *bb = grpc_raw_byte_buffer_create(&slice, 1);
  gpr_slice_unref(slice);
  return bb;
}

/*
 * Helper to maintain lifetime of batch op inputs and store batch op outputs.
 */
typedef struct gprcsharp_batch_context {
  grpc_metadata_array send_initial_metadata;
  grpc_byte_buffer *send_message;
  struct {
    grpc_metadata_array trailing_metadata;
    char *status_details;
  } send_status_from_server;
  grpc_metadata_array recv_initial_metadata;
  grpc_byte_buffer *recv_message;
  struct {
    grpc_metadata_array trailing_metadata;
    grpc_status_code status;
    char *status_details;
    size_t status_details_capacity;
  } recv_status_on_client;
  int recv_close_on_server_cancelled;
  struct {
    grpc_call *call;
    grpc_call_details call_details;
    grpc_metadata_array request_metadata;
  } server_rpc_new;
} grpcsharp_batch_context;

GPR_EXPORT grpcsharp_batch_context *GPR_CALLTYPE grpcsharp_batch_context_create() {
  grpcsharp_batch_context *ctx = gpr_malloc(sizeof(grpcsharp_batch_context));
  memset(ctx, 0, sizeof(grpcsharp_batch_context));
  return ctx;
}

/*
 * Destroys array->metadata.
 * The array pointer itself is not freed.
 */
void grpcsharp_metadata_array_destroy_metadata_only(
    grpc_metadata_array *array) {
  gpr_free(array->metadata);
}

/*
 * Destroys keys, values and array->metadata.
 * The array pointer itself is not freed.
 */
void grpcsharp_metadata_array_destroy_metadata_including_entries(
    grpc_metadata_array *array) {
  size_t i;
  if (array->metadata) {
    for (i = 0; i < array->count; i++) {
      gpr_free((void *)array->metadata[i].key);
      gpr_free((void *)array->metadata[i].value);
    }
  }
  gpr_free(array->metadata);
}

/*
 * Fully destroys the metadata array.
 */
GPR_EXPORT void GPR_CALLTYPE
grpcsharp_metadata_array_destroy_full(grpc_metadata_array *array) {
  if (!array) {
    return;
  }
  grpcsharp_metadata_array_destroy_metadata_including_entries(array);
  gpr_free(array);
}

/*
 * Creates an empty metadata array with given capacity.
 * Array can later be destroyed by grpc_metadata_array_destroy_full.
 */
GPR_EXPORT grpc_metadata_array *GPR_CALLTYPE
grpcsharp_metadata_array_create(size_t capacity) {
  grpc_metadata_array *array =
      (grpc_metadata_array *)gpr_malloc(sizeof(grpc_metadata_array));
  grpc_metadata_array_init(array);
  array->capacity = capacity;
  array->count = 0;
  if (capacity > 0) {
    array->metadata =
        (grpc_metadata *)gpr_malloc(sizeof(grpc_metadata) * capacity);
    memset(array->metadata, 0, sizeof(grpc_metadata) * capacity);
  } else {
    array->metadata = NULL;
  }
  return array;
}

GPR_EXPORT void GPR_CALLTYPE
grpcsharp_metadata_array_add(grpc_metadata_array *array, const char *key,
                             const char *value, size_t value_length) {
  size_t i = array->count;
  GPR_ASSERT(array->count < array->capacity);
  array->metadata[i].key = gpr_strdup(key);
  array->metadata[i].value = (char *)gpr_malloc(value_length);
  memcpy((void *)array->metadata[i].value, value, value_length);
  array->metadata[i].value_length = value_length;
  array->count++;
}

GPR_EXPORT gpr_intptr GPR_CALLTYPE
grpcsharp_metadata_array_count(grpc_metadata_array *array) {
  return (gpr_intptr)array->count;
}

GPR_EXPORT const char *GPR_CALLTYPE
grpcsharp_metadata_array_get_key(grpc_metadata_array *array, size_t index) {
  GPR_ASSERT(index < array->count);
  return array->metadata[index].key;
}

GPR_EXPORT const char *GPR_CALLTYPE
grpcsharp_metadata_array_get_value(grpc_metadata_array *array, size_t index) {
  GPR_ASSERT(index < array->count);
  return array->metadata[index].value;
}

GPR_EXPORT gpr_intptr GPR_CALLTYPE grpcsharp_metadata_array_get_value_length(
    grpc_metadata_array *array, size_t index) {
  GPR_ASSERT(index < array->count);
  return (gpr_intptr)array->metadata[index].value_length;
}

/* Move contents of metadata array */
void grpcsharp_metadata_array_move(grpc_metadata_array *dest,
                                   grpc_metadata_array *src) {
  if (!src) {
    dest->capacity = 0;
    dest->count = 0;
    dest->metadata = NULL;
    return;
  }

  dest->capacity = src->capacity;
  dest->count = src->count;
  dest->metadata = src->metadata;

  src->capacity = 0;
  src->count = 0;
  src->metadata = NULL;
}

GPR_EXPORT void GPR_CALLTYPE grpcsharp_batch_context_destroy(grpcsharp_batch_context *ctx) {
  if (!ctx) {
    return;
  }
  grpcsharp_metadata_array_destroy_metadata_including_entries(
      &(ctx->send_initial_metadata));

  grpc_byte_buffer_destroy(ctx->send_message);

  grpcsharp_metadata_array_destroy_metadata_including_entries(
      &(ctx->send_status_from_server.trailing_metadata));
  gpr_free(ctx->send_status_from_server.status_details);

  grpcsharp_metadata_array_destroy_metadata_only(&(ctx->recv_initial_metadata));

  grpc_byte_buffer_destroy(ctx->recv_message);

  grpcsharp_metadata_array_destroy_metadata_only(
      &(ctx->recv_status_on_client.trailing_metadata));
  gpr_free((void *)ctx->recv_status_on_client.status_details);

  /* NOTE: ctx->server_rpc_new.call is not destroyed because callback handler is
     supposed
     to take its ownership. */

  grpc_call_details_destroy(&(ctx->server_rpc_new.call_details));
  grpcsharp_metadata_array_destroy_metadata_only(
      &(ctx->server_rpc_new.request_metadata));

  gpr_free(ctx);
}

GPR_EXPORT const grpc_metadata_array *GPR_CALLTYPE
grpcsharp_batch_context_recv_initial_metadata(
    const grpcsharp_batch_context *ctx) {
  return &(ctx->recv_initial_metadata);
}

GPR_EXPORT gpr_intptr GPR_CALLTYPE grpcsharp_batch_context_recv_message_length(
    const grpcsharp_batch_context *ctx) {
  if (!ctx->recv_message) {
    return -1;
  }
  return grpc_byte_buffer_length(ctx->recv_message);
}

/*
 * Copies data from recv_message to a buffer. Fatal error occurs if
 * buffer is too small.
 */
GPR_EXPORT void GPR_CALLTYPE grpcsharp_batch_context_recv_message_to_buffer(
    const grpcsharp_batch_context *ctx, char *buffer, size_t buffer_len) {
  grpc_byte_buffer_reader reader;
  gpr_slice slice;
  size_t offset = 0;

  grpc_byte_buffer_reader_init(&reader, ctx->recv_message);

  while (grpc_byte_buffer_reader_next(&reader, &slice)) {
    size_t len = GPR_SLICE_LENGTH(slice);
    GPR_ASSERT(offset + len <= buffer_len);
    memcpy(buffer + offset, GPR_SLICE_START_PTR(slice),
           GPR_SLICE_LENGTH(slice));
    offset += len;
    gpr_slice_unref(slice);
  }
}

GPR_EXPORT grpc_status_code GPR_CALLTYPE
grpcsharp_batch_context_recv_status_on_client_status(
    const grpcsharp_batch_context *ctx) {
  return ctx->recv_status_on_client.status;
}

GPR_EXPORT const char *GPR_CALLTYPE
grpcsharp_batch_context_recv_status_on_client_details(
    const grpcsharp_batch_context *ctx) {
  return ctx->recv_status_on_client.status_details;
}

GPR_EXPORT const grpc_metadata_array *GPR_CALLTYPE
grpcsharp_batch_context_recv_status_on_client_trailing_metadata(
    const grpcsharp_batch_context *ctx) {
  return &(ctx->recv_status_on_client.trailing_metadata);
}

GPR_EXPORT grpc_call *GPR_CALLTYPE grpcsharp_batch_context_server_rpc_new_call(
    const grpcsharp_batch_context *ctx) {
  return ctx->server_rpc_new.call;
}

GPR_EXPORT const char *GPR_CALLTYPE
grpcsharp_batch_context_server_rpc_new_method(
    const grpcsharp_batch_context *ctx) {
  return ctx->server_rpc_new.call_details.method;
}

GPR_EXPORT const char *GPR_CALLTYPE grpcsharp_batch_context_server_rpc_new_host(
    const grpcsharp_batch_context *ctx) {
  return ctx->server_rpc_new.call_details.host;
}

GPR_EXPORT gpr_timespec GPR_CALLTYPE
grpcsharp_batch_context_server_rpc_new_deadline(
    const grpcsharp_batch_context *ctx) {
  return ctx->server_rpc_new.call_details.deadline;
}

GPR_EXPORT const grpc_metadata_array *GPR_CALLTYPE
grpcsharp_batch_context_server_rpc_new_request_metadata(
    const grpcsharp_batch_context *ctx) {
  return &(ctx->server_rpc_new.request_metadata);
}

GPR_EXPORT gpr_int32 GPR_CALLTYPE
grpcsharp_batch_context_recv_close_on_server_cancelled(
    const grpcsharp_batch_context *ctx) {
  return (gpr_int32) ctx->recv_close_on_server_cancelled;
}

/* Init & shutdown */

GPR_EXPORT void GPR_CALLTYPE grpcsharp_init(void) { grpc_init(); }

GPR_EXPORT void GPR_CALLTYPE grpcsharp_shutdown(void) { grpc_shutdown(); }

/* Completion queue */

GPR_EXPORT grpc_completion_queue *GPR_CALLTYPE
grpcsharp_completion_queue_create(void) {
  return grpc_completion_queue_create(NULL);
}

GPR_EXPORT void GPR_CALLTYPE
grpcsharp_completion_queue_shutdown(grpc_completion_queue *cq) {
  grpc_completion_queue_shutdown(cq);
}

GPR_EXPORT void GPR_CALLTYPE
grpcsharp_completion_queue_destroy(grpc_completion_queue *cq) {
  grpc_completion_queue_destroy(cq);
}

GPR_EXPORT grpc_event GPR_CALLTYPE
grpcsharp_completion_queue_next(grpc_completion_queue *cq) {
  return grpc_completion_queue_next(cq, gpr_inf_future(GPR_CLOCK_REALTIME),
                                    NULL);
}

GPR_EXPORT grpc_event GPR_CALLTYPE
grpcsharp_completion_queue_pluck(grpc_completion_queue *cq, void *tag) {
  return grpc_completion_queue_pluck(cq, tag,
                                     gpr_inf_future(GPR_CLOCK_REALTIME), NULL);
}

/* Channel */

GPR_EXPORT grpc_channel *GPR_CALLTYPE

grpcsharp_insecure_channel_create(const char *target, const grpc_channel_args *args) {
  return grpc_insecure_channel_create(target, args, NULL);
}

GPR_EXPORT void GPR_CALLTYPE grpcsharp_channel_destroy(grpc_channel *channel) {
  grpc_channel_destroy(channel);
}

GPR_EXPORT grpc_call *GPR_CALLTYPE
grpcsharp_channel_create_call(grpc_channel *channel, grpc_call *parent_call,
                              gpr_uint32 propagation_mask,
                              grpc_completion_queue *cq,
                              const char *method, const char *host,
                              gpr_timespec deadline) {
<<<<<<< HEAD
  return grpc_channel_create_call(channel, NULL, GRPC_PROPAGATE_DEFAULTS, cq,
                                  method, host, deadline, NULL);
=======
  return grpc_channel_create_call(channel, parent_call, propagation_mask, cq,
                                  method, host, deadline);
>>>>>>> 73578f7f
}

GPR_EXPORT grpc_connectivity_state GPR_CALLTYPE
grpcsharp_channel_check_connectivity_state(grpc_channel *channel, gpr_int32 try_to_connect) {
  return grpc_channel_check_connectivity_state(channel, try_to_connect);
}

GPR_EXPORT void GPR_CALLTYPE grpcsharp_channel_watch_connectivity_state(
    grpc_channel *channel, grpc_connectivity_state last_observed_state,
    gpr_timespec deadline, grpc_completion_queue *cq, grpcsharp_batch_context *ctx) {
  grpc_channel_watch_connectivity_state(channel, last_observed_state,
                                        deadline, cq, ctx);
}

GPR_EXPORT char *GPR_CALLTYPE grpcsharp_channel_get_target(grpc_channel *channel) {
  return grpc_channel_get_target(channel);
}

/* Channel args */

GPR_EXPORT grpc_channel_args *GPR_CALLTYPE
grpcsharp_channel_args_create(size_t num_args) {
  grpc_channel_args *args =
      (grpc_channel_args *)gpr_malloc(sizeof(grpc_channel_args));
  memset(args, 0, sizeof(grpc_channel_args));

  args->num_args = num_args;
  args->args = (grpc_arg *)gpr_malloc(sizeof(grpc_arg) * num_args);
  memset(args->args, 0, sizeof(grpc_arg) * num_args);
  return args;
}

GPR_EXPORT void GPR_CALLTYPE
grpcsharp_channel_args_set_string(grpc_channel_args *args, size_t index,
                                  const char *key, const char *value) {
  GPR_ASSERT(args);
  GPR_ASSERT(index < args->num_args);
  args->args[index].type = GRPC_ARG_STRING;
  args->args[index].key = gpr_strdup(key);
  args->args[index].value.string = gpr_strdup(value);
}

GPR_EXPORT void GPR_CALLTYPE
grpcsharp_channel_args_set_integer(grpc_channel_args *args, size_t index,
                                  const char *key, int value) {
  GPR_ASSERT(args);
  GPR_ASSERT(index < args->num_args);
  args->args[index].type = GRPC_ARG_INTEGER;
  args->args[index].key = gpr_strdup(key);
  args->args[index].value.integer = value;
}

GPR_EXPORT void GPR_CALLTYPE
grpcsharp_channel_args_destroy(grpc_channel_args *args) {
  size_t i;
  if (args) {
    for (i = 0; i < args->num_args; i++) {
      gpr_free(args->args[i].key);
      if (args->args[i].type == GRPC_ARG_STRING) {
        gpr_free(args->args[i].value.string);
      }
    }
    gpr_free(args->args);
    gpr_free(args);
  }
}

/* Timespec */

GPR_EXPORT gpr_timespec GPR_CALLTYPE gprsharp_now(gpr_clock_type clock_type) {
  return gpr_now(clock_type);
}

GPR_EXPORT gpr_timespec GPR_CALLTYPE gprsharp_inf_future(gpr_clock_type clock_type) {
  return gpr_inf_future(clock_type);
}

GPR_EXPORT gpr_timespec GPR_CALLTYPE gprsharp_inf_past(gpr_clock_type clock_type) {
  return gpr_inf_past(clock_type);
}

GPR_EXPORT gpr_timespec GPR_CALLTYPE gprsharp_convert_clock_type(gpr_timespec t, gpr_clock_type target_clock) {
  return gpr_convert_clock_type(t, target_clock);
}

GPR_EXPORT gpr_int32 GPR_CALLTYPE gprsharp_sizeof_timespec(void) {
  return sizeof(gpr_timespec);
}

/* Call */

GPR_EXPORT grpc_call_error GPR_CALLTYPE grpcsharp_call_cancel(grpc_call *call) {
  return grpc_call_cancel(call, NULL);
}

GPR_EXPORT grpc_call_error GPR_CALLTYPE
grpcsharp_call_cancel_with_status(grpc_call *call, grpc_status_code status,
                                  const char *description) {
  return grpc_call_cancel_with_status(call, status, description, NULL);
}

GPR_EXPORT char *GPR_CALLTYPE grpcsharp_call_get_peer(grpc_call *call) {
  return grpc_call_get_peer(call);
}

GPR_EXPORT void GPR_CALLTYPE gprsharp_free(void *p) {
  gpr_free(p);
}

GPR_EXPORT void GPR_CALLTYPE grpcsharp_call_destroy(grpc_call *call) {
  grpc_call_destroy(call);
}

GPR_EXPORT grpc_call_error GPR_CALLTYPE
grpcsharp_call_start_unary(grpc_call *call, grpcsharp_batch_context *ctx,
                           const char *send_buffer, size_t send_buffer_len,
                           grpc_metadata_array *initial_metadata, gpr_uint32 write_flags) {
  /* TODO: don't use magic number */
  grpc_op ops[6];
  ops[0].op = GRPC_OP_SEND_INITIAL_METADATA;
  grpcsharp_metadata_array_move(&(ctx->send_initial_metadata),
                                initial_metadata);
  ops[0].data.send_initial_metadata.count = ctx->send_initial_metadata.count;
  ops[0].data.send_initial_metadata.metadata =
      ctx->send_initial_metadata.metadata;
  ops[0].flags = 0;

  ops[1].op = GRPC_OP_SEND_MESSAGE;
  ctx->send_message = string_to_byte_buffer(send_buffer, send_buffer_len);
  ops[1].data.send_message = ctx->send_message;
  ops[1].flags = write_flags;

  ops[2].op = GRPC_OP_SEND_CLOSE_FROM_CLIENT;
  ops[2].flags = 0;

  ops[3].op = GRPC_OP_RECV_INITIAL_METADATA;
  ops[3].data.recv_initial_metadata = &(ctx->recv_initial_metadata);
  ops[3].flags = 0;

  ops[4].op = GRPC_OP_RECV_MESSAGE;
  ops[4].data.recv_message = &(ctx->recv_message);
  ops[4].flags = 0;

  ops[5].op = GRPC_OP_RECV_STATUS_ON_CLIENT;
  ops[5].data.recv_status_on_client.trailing_metadata =
      &(ctx->recv_status_on_client.trailing_metadata);
  ops[5].data.recv_status_on_client.status =
      &(ctx->recv_status_on_client.status);
  /* not using preallocation for status_details */
  ops[5].data.recv_status_on_client.status_details =
      &(ctx->recv_status_on_client.status_details);
  ops[5].data.recv_status_on_client.status_details_capacity =
      &(ctx->recv_status_on_client.status_details_capacity);
  ops[5].flags = 0;

  return grpc_call_start_batch(call, ops, sizeof(ops) / sizeof(ops[0]), ctx,
                               NULL);
}

GPR_EXPORT grpc_call_error GPR_CALLTYPE
grpcsharp_call_start_client_streaming(grpc_call *call,
                                      grpcsharp_batch_context *ctx,
                                      grpc_metadata_array *initial_metadata) {
  /* TODO: don't use magic number */
  grpc_op ops[4];
  ops[0].op = GRPC_OP_SEND_INITIAL_METADATA;
  grpcsharp_metadata_array_move(&(ctx->send_initial_metadata),
                                initial_metadata);
  ops[0].data.send_initial_metadata.count = ctx->send_initial_metadata.count;
  ops[0].data.send_initial_metadata.metadata =
      ctx->send_initial_metadata.metadata;
  ops[0].flags = 0;

  ops[1].op = GRPC_OP_RECV_INITIAL_METADATA;
  ops[1].data.recv_initial_metadata = &(ctx->recv_initial_metadata);
  ops[1].flags = 0;

  ops[2].op = GRPC_OP_RECV_MESSAGE;
  ops[2].data.recv_message = &(ctx->recv_message);
  ops[2].flags = 0;

  ops[3].op = GRPC_OP_RECV_STATUS_ON_CLIENT;
  ops[3].data.recv_status_on_client.trailing_metadata =
      &(ctx->recv_status_on_client.trailing_metadata);
  ops[3].data.recv_status_on_client.status =
      &(ctx->recv_status_on_client.status);
  /* not using preallocation for status_details */
  ops[3].data.recv_status_on_client.status_details =
      &(ctx->recv_status_on_client.status_details);
  ops[3].data.recv_status_on_client.status_details_capacity =
      &(ctx->recv_status_on_client.status_details_capacity);
  ops[3].flags = 0;

  return grpc_call_start_batch(call, ops, sizeof(ops) / sizeof(ops[0]), ctx,
                               NULL);
}

GPR_EXPORT grpc_call_error GPR_CALLTYPE grpcsharp_call_start_server_streaming(
    grpc_call *call, grpcsharp_batch_context *ctx, const char *send_buffer,
    size_t send_buffer_len, grpc_metadata_array *initial_metadata, gpr_uint32 write_flags) {
  /* TODO: don't use magic number */
  grpc_op ops[5];
  ops[0].op = GRPC_OP_SEND_INITIAL_METADATA;
  grpcsharp_metadata_array_move(&(ctx->send_initial_metadata),
                                initial_metadata);
  ops[0].data.send_initial_metadata.count = ctx->send_initial_metadata.count;
  ops[0].data.send_initial_metadata.metadata =
      ctx->send_initial_metadata.metadata;
  ops[0].flags = 0;

  ops[1].op = GRPC_OP_SEND_MESSAGE;
  ctx->send_message = string_to_byte_buffer(send_buffer, send_buffer_len);
  ops[1].data.send_message = ctx->send_message;
  ops[1].flags = write_flags;

  ops[2].op = GRPC_OP_SEND_CLOSE_FROM_CLIENT;
  ops[2].flags = 0;

  ops[3].op = GRPC_OP_RECV_INITIAL_METADATA;
  ops[3].data.recv_initial_metadata = &(ctx->recv_initial_metadata);
  ops[3].flags = 0;

  ops[4].op = GRPC_OP_RECV_STATUS_ON_CLIENT;
  ops[4].data.recv_status_on_client.trailing_metadata =
      &(ctx->recv_status_on_client.trailing_metadata);
  ops[4].data.recv_status_on_client.status =
      &(ctx->recv_status_on_client.status);
  /* not using preallocation for status_details */
  ops[4].data.recv_status_on_client.status_details =
      &(ctx->recv_status_on_client.status_details);
  ops[4].data.recv_status_on_client.status_details_capacity =
      &(ctx->recv_status_on_client.status_details_capacity);
  ops[4].flags = 0;

  return grpc_call_start_batch(call, ops, sizeof(ops) / sizeof(ops[0]), ctx,
                               NULL);
}

GPR_EXPORT grpc_call_error GPR_CALLTYPE
grpcsharp_call_start_duplex_streaming(grpc_call *call,
                                      grpcsharp_batch_context *ctx,
                                      grpc_metadata_array *initial_metadata) {
  /* TODO: don't use magic number */
  grpc_op ops[3];
  ops[0].op = GRPC_OP_SEND_INITIAL_METADATA;
  grpcsharp_metadata_array_move(&(ctx->send_initial_metadata),
                                initial_metadata);
  ops[0].data.send_initial_metadata.count = ctx->send_initial_metadata.count;
  ops[0].data.send_initial_metadata.metadata =
      ctx->send_initial_metadata.metadata;
  ops[0].flags = 0;

  ops[1].op = GRPC_OP_RECV_INITIAL_METADATA;
  ops[1].data.recv_initial_metadata = &(ctx->recv_initial_metadata);
  ops[1].flags = 0;

  ops[2].op = GRPC_OP_RECV_STATUS_ON_CLIENT;
  ops[2].data.recv_status_on_client.trailing_metadata =
      &(ctx->recv_status_on_client.trailing_metadata);
  ops[2].data.recv_status_on_client.status =
      &(ctx->recv_status_on_client.status);
  /* not using preallocation for status_details */
  ops[2].data.recv_status_on_client.status_details =
      &(ctx->recv_status_on_client.status_details);
  ops[2].data.recv_status_on_client.status_details_capacity =
      &(ctx->recv_status_on_client.status_details_capacity);
  ops[2].flags = 0;

  return grpc_call_start_batch(call, ops, sizeof(ops) / sizeof(ops[0]), ctx,
                               NULL);
}

GPR_EXPORT grpc_call_error GPR_CALLTYPE
grpcsharp_call_send_message(grpc_call *call, grpcsharp_batch_context *ctx,
                            const char *send_buffer, size_t send_buffer_len,
                            gpr_uint32 write_flags,
                            gpr_int32 send_empty_initial_metadata) {
  /* TODO: don't use magic number */
  grpc_op ops[2];
  size_t nops = send_empty_initial_metadata ? 2 : 1;
  ops[0].op = GRPC_OP_SEND_MESSAGE;
  ctx->send_message = string_to_byte_buffer(send_buffer, send_buffer_len);
  ops[0].data.send_message = ctx->send_message;
  ops[0].flags = write_flags;
  ops[1].op = GRPC_OP_SEND_INITIAL_METADATA;
  ops[1].data.send_initial_metadata.count = 0;
  ops[1].data.send_initial_metadata.metadata = NULL;
  ops[1].flags = 0;

<<<<<<< HEAD
  return grpc_call_start_batch(call, ops, sizeof(ops) / sizeof(ops[0]), ctx,
                               NULL);
=======
  return grpc_call_start_batch(call, ops, nops, ctx);
>>>>>>> 73578f7f
}

GPR_EXPORT grpc_call_error GPR_CALLTYPE
grpcsharp_call_send_close_from_client(grpc_call *call,
                                      grpcsharp_batch_context *ctx) {
  /* TODO: don't use magic number */
  grpc_op ops[1];
  ops[0].op = GRPC_OP_SEND_CLOSE_FROM_CLIENT;
  ops[0].flags = 0;

  return grpc_call_start_batch(call, ops, sizeof(ops) / sizeof(ops[0]), ctx,
                               NULL);
}

GPR_EXPORT grpc_call_error GPR_CALLTYPE grpcsharp_call_send_status_from_server(
    grpc_call *call, grpcsharp_batch_context *ctx, grpc_status_code status_code,
    const char *status_details, grpc_metadata_array *trailing_metadata,
    gpr_int32 send_empty_initial_metadata) {
  /* TODO: don't use magic number */
  grpc_op ops[2];
  size_t nops = send_empty_initial_metadata ? 2 : 1;
  ops[0].op = GRPC_OP_SEND_STATUS_FROM_SERVER;
  ops[0].data.send_status_from_server.status = status_code;
  ops[0].data.send_status_from_server.status_details =
      gpr_strdup(status_details);
  grpcsharp_metadata_array_move(
      &(ctx->send_status_from_server.trailing_metadata), trailing_metadata);
  ops[0].data.send_status_from_server.trailing_metadata_count =
      ctx->send_status_from_server.trailing_metadata.count;
  ops[0].data.send_status_from_server.trailing_metadata =
      ctx->send_status_from_server.trailing_metadata.metadata;
  ops[0].flags = 0;
  ops[1].op = GRPC_OP_SEND_INITIAL_METADATA;
  ops[1].data.send_initial_metadata.count = 0;
  ops[1].data.send_initial_metadata.metadata = NULL;
  ops[1].flags = 0;

<<<<<<< HEAD
  return grpc_call_start_batch(call, ops, sizeof(ops) / sizeof(ops[0]), ctx,
                               NULL);
=======
  return grpc_call_start_batch(call, ops, nops, ctx);
>>>>>>> 73578f7f
}

GPR_EXPORT grpc_call_error GPR_CALLTYPE
grpcsharp_call_recv_message(grpc_call *call, grpcsharp_batch_context *ctx) {
  /* TODO: don't use magic number */
  grpc_op ops[1];
  ops[0].op = GRPC_OP_RECV_MESSAGE;
  ops[0].data.recv_message = &(ctx->recv_message);
  ops[0].flags = 0;
  return grpc_call_start_batch(call, ops, sizeof(ops) / sizeof(ops[0]), ctx,
                               NULL);
}

GPR_EXPORT grpc_call_error GPR_CALLTYPE
grpcsharp_call_start_serverside(grpc_call *call, grpcsharp_batch_context *ctx) {
  /* TODO: don't use magic number */
  grpc_op ops[1];
  ops[0].op = GRPC_OP_RECV_CLOSE_ON_SERVER;
  ops[0].data.recv_close_on_server.cancelled =
      (&ctx->recv_close_on_server_cancelled);
  ops[0].flags = 0;

  return grpc_call_start_batch(call, ops, sizeof(ops) / sizeof(ops[0]), ctx);
}

GPR_EXPORT grpc_call_error GPR_CALLTYPE
grpcsharp_call_send_initial_metadata(grpc_call *call,
                                     grpcsharp_batch_context *ctx,
                                     grpc_metadata_array *initial_metadata) {
  /* TODO: don't use magic number */
  grpc_op ops[1];
  ops[0].op = GRPC_OP_SEND_INITIAL_METADATA;
  grpcsharp_metadata_array_move(&(ctx->send_initial_metadata),
                                initial_metadata);
  ops[0].data.send_initial_metadata.count = ctx->send_initial_metadata.count;
  ops[0].data.send_initial_metadata.metadata =
      ctx->send_initial_metadata.metadata;
  ops[0].flags = 0;

  return grpc_call_start_batch(call, ops, sizeof(ops) / sizeof(ops[0]), ctx,
                               NULL);
}

/* Server */

GPR_EXPORT grpc_server *GPR_CALLTYPE
grpcsharp_server_create(grpc_completion_queue *cq,
                        const grpc_channel_args *args) {
  grpc_server *server = grpc_server_create(args, NULL);
  grpc_server_register_completion_queue(server, cq, NULL);
  return server;
}

GPR_EXPORT gpr_int32 GPR_CALLTYPE
grpcsharp_server_add_insecure_http2_port(grpc_server *server, const char *addr) {
  return grpc_server_add_insecure_http2_port(server, addr);
}

GPR_EXPORT void GPR_CALLTYPE grpcsharp_server_start(grpc_server *server) {
  grpc_server_start(server);
}

GPR_EXPORT void GPR_CALLTYPE
grpcsharp_server_shutdown_and_notify_callback(grpc_server *server,
                                              grpc_completion_queue *cq,
                                              grpcsharp_batch_context *ctx) {
  grpc_server_shutdown_and_notify(server, cq, ctx);
}

GPR_EXPORT void GPR_CALLTYPE grpcsharp_server_cancel_all_calls(grpc_server *server) {
  grpc_server_cancel_all_calls(server);
}

GPR_EXPORT void GPR_CALLTYPE grpcsharp_server_destroy(grpc_server *server) {
  grpc_server_destroy(server);
}

GPR_EXPORT grpc_call_error GPR_CALLTYPE
grpcsharp_server_request_call(grpc_server *server, grpc_completion_queue *cq,
                              grpcsharp_batch_context *ctx) {
  return grpc_server_request_call(
      server, &(ctx->server_rpc_new.call), &(ctx->server_rpc_new.call_details),
      &(ctx->server_rpc_new.request_metadata), cq, cq, ctx);
}

/* Security */

GPR_EXPORT grpc_credentials *GPR_CALLTYPE
grpcsharp_ssl_credentials_create(const char *pem_root_certs,
                                 const char *key_cert_pair_cert_chain,
                                 const char *key_cert_pair_private_key) {
  grpc_ssl_pem_key_cert_pair key_cert_pair;
  if (key_cert_pair_cert_chain || key_cert_pair_private_key) {
    key_cert_pair.cert_chain = key_cert_pair_cert_chain;
    key_cert_pair.private_key = key_cert_pair_private_key;
    return grpc_ssl_credentials_create(pem_root_certs, &key_cert_pair);
  } else {
    GPR_ASSERT(!key_cert_pair_cert_chain);
    GPR_ASSERT(!key_cert_pair_private_key);
    return grpc_ssl_credentials_create(pem_root_certs, NULL);
  }
}

GPR_EXPORT void GPR_CALLTYPE grpcsharp_credentials_release(grpc_credentials *creds) {
  grpc_credentials_release(creds);
}

GPR_EXPORT grpc_channel *GPR_CALLTYPE
grpcsharp_secure_channel_create(grpc_credentials *creds, const char *target,
                                const grpc_channel_args *args) {
  return grpc_secure_channel_create(creds, target, args);
}

GPR_EXPORT grpc_server_credentials *GPR_CALLTYPE
grpcsharp_ssl_server_credentials_create(
    const char *pem_root_certs, const char **key_cert_pair_cert_chain_array,
    const char **key_cert_pair_private_key_array, size_t num_key_cert_pairs,
    int force_client_auth) {
  size_t i;
  grpc_server_credentials *creds;
  grpc_ssl_pem_key_cert_pair *key_cert_pairs =
      gpr_malloc(sizeof(grpc_ssl_pem_key_cert_pair) * num_key_cert_pairs);
  memset(key_cert_pairs, 0,
         sizeof(grpc_ssl_pem_key_cert_pair) * num_key_cert_pairs);

  for (i = 0; i < num_key_cert_pairs; i++) {
    if (key_cert_pair_cert_chain_array[i] ||
        key_cert_pair_private_key_array[i]) {
      key_cert_pairs[i].cert_chain = key_cert_pair_cert_chain_array[i];
      key_cert_pairs[i].private_key = key_cert_pair_private_key_array[i];
    }
  }
  creds = grpc_ssl_server_credentials_create(pem_root_certs, key_cert_pairs,
                                             num_key_cert_pairs,
                                             force_client_auth);
  gpr_free(key_cert_pairs);
  return creds;
}

GPR_EXPORT void GPR_CALLTYPE grpcsharp_server_credentials_release(
    grpc_server_credentials *creds) {
  grpc_server_credentials_release(creds);
}

GPR_EXPORT gpr_int32 GPR_CALLTYPE
grpcsharp_server_add_secure_http2_port(grpc_server *server, const char *addr,
                                       grpc_server_credentials *creds) {
  return grpc_server_add_secure_http2_port(server, addr, creds);
}

/* Logging */

typedef void(GPR_CALLTYPE *grpcsharp_log_func)(const char *file, gpr_int32 line,
                                               gpr_uint64 thd_id,
                                               const char *severity_string,
                                               const char *msg);
static grpcsharp_log_func log_func = NULL;

/* Redirects gpr_log to log_func callback */
static void grpcsharp_log_handler(gpr_log_func_args *args) {
  log_func(args->file, args->line, gpr_thd_currentid(),
           gpr_log_severity_string(args->severity), args->message);
}

GPR_EXPORT void GPR_CALLTYPE grpcsharp_redirect_log(grpcsharp_log_func func) {
  GPR_ASSERT(func);
  log_func = func;
  gpr_set_log_function(grpcsharp_log_handler);
}

typedef void(GPR_CALLTYPE *test_callback_funcptr)(gpr_int32 success);

/* Version info */
GPR_EXPORT const char *GPR_CALLTYPE grpcsharp_version_string() {
  return grpc_version_string();
}

/* For testing */
GPR_EXPORT void GPR_CALLTYPE
grpcsharp_test_callback(test_callback_funcptr callback) {
  callback(1);
}

/* For testing */
GPR_EXPORT void *GPR_CALLTYPE grpcsharp_test_nop(void *ptr) { return ptr; }

/* For testing */
GPR_EXPORT gpr_int32 GPR_CALLTYPE grpcsharp_sizeof_grpc_event(void) {
  return sizeof(grpc_event);
}<|MERGE_RESOLUTION|>--- conflicted
+++ resolved
@@ -382,13 +382,8 @@
                               grpc_completion_queue *cq,
                               const char *method, const char *host,
                               gpr_timespec deadline) {
-<<<<<<< HEAD
-  return grpc_channel_create_call(channel, NULL, GRPC_PROPAGATE_DEFAULTS, cq,
+  return grpc_channel_create_call(channel, parent_call, propagation_mask, cq,
                                   method, host, deadline, NULL);
-=======
-  return grpc_channel_create_call(channel, parent_call, propagation_mask, cq,
-                                  method, host, deadline);
->>>>>>> 73578f7f
 }
 
 GPR_EXPORT grpc_connectivity_state GPR_CALLTYPE
@@ -678,12 +673,7 @@
   ops[1].data.send_initial_metadata.metadata = NULL;
   ops[1].flags = 0;
 
-<<<<<<< HEAD
-  return grpc_call_start_batch(call, ops, sizeof(ops) / sizeof(ops[0]), ctx,
-                               NULL);
-=======
-  return grpc_call_start_batch(call, ops, nops, ctx);
->>>>>>> 73578f7f
+  return grpc_call_start_batch(call, ops, nops, ctx, NULL);
 }
 
 GPR_EXPORT grpc_call_error GPR_CALLTYPE
@@ -721,12 +711,7 @@
   ops[1].data.send_initial_metadata.metadata = NULL;
   ops[1].flags = 0;
 
-<<<<<<< HEAD
-  return grpc_call_start_batch(call, ops, sizeof(ops) / sizeof(ops[0]), ctx,
-                               NULL);
-=======
-  return grpc_call_start_batch(call, ops, nops, ctx);
->>>>>>> 73578f7f
+  return grpc_call_start_batch(call, ops, nops, ctx, NULL);
 }
 
 GPR_EXPORT grpc_call_error GPR_CALLTYPE
