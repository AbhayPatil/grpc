--- conflicted
+++ resolved
@@ -35,11 +35,7 @@
 <Project DefaultTargets="Build" ToolsVersion="12.0" xmlns="http://schemas.microsoft.com/developer/msbuild/2003">
 ${gen_package_props(packages)}\
   <ItemGroup Label="ProjectConfigurations">
-<<<<<<< HEAD
-% if dll != 'no':
-=======
 % if dll == 'yes':
->>>>>>> 90991795
     <ProjectConfiguration Include="Debug-DLL|Win32">
       <Configuration>Debug-DLL</Configuration>
       <Platform>Win32</Platform>
@@ -57,10 +53,6 @@
       <Platform>x64</Platform>
     </ProjectConfiguration>
 % endif
-<<<<<<< HEAD
-% if dll != 'only':
-=======
->>>>>>> 90991795
     <ProjectConfiguration Include="Debug|Win32">
       <Configuration>Debug</Configuration>
       <Platform>Win32</Platform>
@@ -77,7 +69,6 @@
       <Configuration>Release</Configuration>
       <Platform>x64</Platform>
     </ProjectConfiguration>
-% endif
   </ItemGroup>
   <PropertyGroup Label="Globals">
     <ProjectGuid>${project_guid if project_guid else project.vs_project_guid}</ProjectGuid>
@@ -92,10 +83,6 @@
   <PropertyGroup Condition="'$(VisualStudioVersion)' == '12.0'" Label="Configuration">
     <PlatformToolset>v120</PlatformToolset>
   </PropertyGroup>
-<<<<<<< HEAD
-% if dll != 'only':
-=======
->>>>>>> 90991795
   <PropertyGroup Condition="'$(Configuration)'=='Debug'" Label="Configuration">
     <ConfigurationType>${configuration_type}</ConfigurationType>
     <UseDebugLibraries>true</UseDebugLibraries>
@@ -107,12 +94,7 @@
     <WholeProgramOptimization>true</WholeProgramOptimization>
     <CharacterSet>Unicode</CharacterSet>
   </PropertyGroup>
-<<<<<<< HEAD
-% endif
-% if dll != 'no':
-=======
 % if dll == 'yes':
->>>>>>> 90991795
   <PropertyGroup Condition="'$(Configuration)'=='Debug-DLL'" Label="Configuration">
     <ConfigurationType>${configuration_type}</ConfigurationType>
     <UseDebugLibraries>true</UseDebugLibraries>
@@ -155,11 +137,7 @@
     <Configuration-grpc_dependencies_openssl>Debug</Configuration-grpc_dependencies_openssl>
     % endif
   </PropertyGroup>
-<<<<<<< HEAD
-  % if dll != 'no':
-=======
   % if dll == 'yes':
->>>>>>> 90991795
   <ItemDefinitionGroup Condition="'$(Configuration)|$(Platform)'=='Debug-DLL|Win32'">
     <ClCompile>
       <PrecompiledHeader>NotUsing</PrecompiledHeader>
@@ -225,10 +203,6 @@
     </Link>
   </ItemDefinitionGroup>
   % endif
-<<<<<<< HEAD
-  % if dll != 'only':
-=======
->>>>>>> 90991795
   <ItemDefinitionGroup Condition="'$(Configuration)|$(Platform)'=='Debug|Win32'">
     <ClCompile>
       <PrecompiledHeader>NotUsing</PrecompiledHeader>
@@ -293,7 +267,6 @@
       <OptimizeReferences>true</OptimizeReferences>
     </Link>
   </ItemDefinitionGroup>
-  % endif
   % if project.get('public_headers',[]):
   <ItemGroup>
     % for public_header in project.public_headers:
