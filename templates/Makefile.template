# GRPC global makefile
# This currently builds C and C++ code.

# Copyright 2015, Google Inc.
# All rights reserved.
#
# Redistribution and use in source and binary forms, with or without
# modification, are permitted provided that the following conditions are
# met:
#
#     * Redistributions of source code must retain the above copyright
# notice, this list of conditions and the following disclaimer.
#     * Redistributions in binary form must reproduce the above
# copyright notice, this list of conditions and the following disclaimer
# in the documentation and/or other materials provided with the
# distribution.
#     * Neither the name of Google Inc. nor the names of its
# contributors may be used to endorse or promote products derived from
# this software without specific prior written permission.
#
# THIS SOFTWARE IS PROVIDED BY THE COPYRIGHT HOLDERS AND CONTRIBUTORS
# "AS IS" AND ANY EXPRESS OR IMPLIED WARRANTIES, INCLUDING, BUT NOT
# LIMITED TO, THE IMPLIED WARRANTIES OF MERCHANTABILITY AND FITNESS FOR
# A PARTICULAR PURPOSE ARE DISCLAIMED. IN NO EVENT SHALL THE COPYRIGHT
# OWNER OR CONTRIBUTORS BE LIABLE FOR ANY DIRECT, INDIRECT, INCIDENTAL,
# SPECIAL, EXEMPLARY, OR CONSEQUENTIAL DAMAGES (INCLUDING, BUT NOT
# LIMITED TO, PROCUREMENT OF SUBSTITUTE GOODS OR SERVICES; LOSS OF USE,
# DATA, OR PROFITS; OR BUSINESS INTERRUPTION) HOWEVER CAUSED AND ON ANY
# THEORY OF LIABILITY, WHETHER IN CONTRACT, STRICT LIABILITY, OR TORT
# (INCLUDING NEGLIGENCE OR OTHERWISE) ARISING IN ANY WAY OUT OF THE USE
# OF THIS SOFTWARE, EVEN IF ADVISED OF THE POSSIBILITY OF SUCH DAMAGE.
<%!
  import re
  import os

  proto_re = re.compile('(.*)\\.proto')

  def excluded(filename, exclude_res):
    for r in exclude_res:
      if r.match(filename):
        return True
    return False

  def proto_to_cc(filename):
    m = proto_re.match(filename)
    if not m:
      return filename
    return '$(GENDIR)/' + m.group(1) + '.pb.cc'
%>


# Basic platform detection
HOST_SYSTEM = $(shell uname | cut -f 1 -d_)
ifeq ($(SYSTEM),)
SYSTEM = $(HOST_SYSTEM)
endif
ifeq ($(SYSTEM),MSYS)
SYSTEM = MINGW32
endif


ifndef BUILDDIR
BUILDDIR = .
endif

HAS_GCC = $(shell which gcc > /dev/null 2> /dev/null && echo true || echo false)
HAS_CC = $(shell which cc > /dev/null 2> /dev/null && echo true || echo false)
HAS_CLANG = $(shell which clang > /dev/null 2> /dev/null && echo true || echo false)

ifeq ($(HAS_CC),true)
DEFAULT_CC = cc
DEFAULT_CXX = c++
else
ifeq ($(HAS_GCC),true)
DEFAULT_CC = gcc
DEFAULT_CXX = g++
else
ifeq ($(HAS_CLANG),true)
DEFAULT_CC = clang
DEFAULT_CXX = clang++
else
DEFAULT_CC = no_c_compiler
DEFAULT_CXX = no_c++_compiler
endif
endif
endif


BINDIR = $(BUILDDIR)/bins
OBJDIR = $(BUILDDIR)/objs
LIBDIR = $(BUILDDIR)/libs
GENDIR = $(BUILDDIR)/gens

# Configurations

VALID_CONFIG_opt = 1
CC_opt = $(DEFAULT_CC)
CXX_opt = $(DEFAULT_CXX)
LD_opt = $(DEFAULT_CC)
LDXX_opt = $(DEFAULT_CXX)
CPPFLAGS_opt = -O2
LDFLAGS_opt =
DEFINES_opt = NDEBUG

VALID_CONFIG_dbg = 1
CC_dbg = $(DEFAULT_CC)
CXX_dbg = $(DEFAULT_CXX)
LD_dbg = $(DEFAULT_CC)
LDXX_dbg = $(DEFAULT_CXX)
CPPFLAGS_dbg = -O0
LDFLAGS_dbg =
DEFINES_dbg = _DEBUG DEBUG

VALID_CONFIG_valgrind = 1
REQUIRE_CUSTOM_LIBRARIES_valgrind = 1
CC_valgrind = $(DEFAULT_CC)
CXX_valgrind = $(DEFAULT_CXX)
LD_valgrind = $(DEFAULT_CC)
LDXX_valgrind = $(DEFAULT_CXX)
CPPFLAGS_valgrind = -O0
OPENSSL_CFLAGS_valgrind = -DPURIFY
LDFLAGS_valgrind =
DEFINES_valgrind = _DEBUG DEBUG GRPC_TEST_SLOWDOWN_BUILD_FACTOR=20

VALID_CONFIG_tsan = 1
REQUIRE_CUSTOM_LIBRARIES_tsan = 1
CC_tsan = clang
CXX_tsan = clang++
LD_tsan = clang
LDXX_tsan = clang++
CPPFLAGS_tsan = -O1 -fsanitize=thread -fno-omit-frame-pointer
LDFLAGS_tsan = -fsanitize=thread
DEFINES_tsan = NDEBUG GRPC_TEST_SLOWDOWN_BUILD_FACTOR=10

VALID_CONFIG_asan = 1
REQUIRE_CUSTOM_LIBRARIES_asan = 1
CC_asan = clang
CXX_asan = clang++
LD_asan = clang
LDXX_asan = clang++
CPPFLAGS_asan = -O1 -fsanitize=address -fno-omit-frame-pointer
LDFLAGS_asan = -fsanitize=address
DEFINES_asan = NDEBUG GRPC_TEST_SLOWDOWN_BUILD_FACTOR=5

VALID_CONFIG_msan = 1
REQUIRE_CUSTOM_LIBRARIES_msan = 1
CC_msan = clang
CXX_msan = clang++-libc++
LD_msan = clang
LDXX_msan = clang++-libc++
CPPFLAGS_msan = -O1 -fsanitize=memory -fsanitize-memory-track-origins -fno-omit-frame-pointer -DGTEST_HAS_TR1_TUPLE=0 -DGTEST_USE_OWN_TR1_TUPLE=1
OPENSSL_CFLAGS_msan = -DPURIFY
LDFLAGS_msan = -fsanitize=memory -DGTEST_HAS_TR1_TUPLE=0 -DGTEST_USE_OWN_TR1_TUPLE=1
DEFINES_msan = NDEBUG GRPC_TEST_SLOWDOWN_BUILD_FACTOR=20

VALID_CONFIG_ubsan = 1
REQUIRE_CUSTOM_LIBRARIES_ubsan = 1
CC_ubsan = clang
CXX_ubsan = clang++
LD_ubsan = clang
LDXX_ubsan = clang++
CPPFLAGS_ubsan = -O1 -fsanitize=undefined -fno-omit-frame-pointer
OPENSSL_CFLAGS_ubsan = -DPURIFY
LDFLAGS_ubsan = -fsanitize=undefined
DEFINES_ubsan = NDEBUG GRPC_TEST_SLOWDOWN_BUILD_FACTOR=10

VALID_CONFIG_gcov = 1
CC_gcov = gcc
CXX_gcov = g++
LD_gcov = gcc
LDXX_gcov = g++
CPPFLAGS_gcov = -O0 -fprofile-arcs -ftest-coverage
LDFLAGS_gcov = -fprofile-arcs -ftest-coverage
DEFINES_gcov = NDEBUG


# General settings.
# You may want to change these depending on your system.

prefix ?= /usr/local

PROTOC = protoc
CONFIG ?= opt
CC = $(CC_$(CONFIG))
CXX = $(CXX_$(CONFIG))
LD = $(LD_$(CONFIG))
LDXX = $(LDXX_$(CONFIG))
AR = ar
ifeq ($(SYSTEM),Linux)
STRIP = strip --strip-unneeded
else
ifeq ($(SYSTEM),Darwin)
STRIP = strip -x
else
STRIP = strip
endif
endif
INSTALL = install
RM = rm -f

ifndef VALID_CONFIG_$(CONFIG)
$(error Invalid CONFIG value '$(CONFIG)')
endif

ifeq ($(SYSTEM),Linux)
TMPOUT = /dev/null
else
TMPOUT = `mktemp /tmp/test-out-XXXXXX`
endif

# Detect if we can use C++11
CXX11_CHECK_CMD = $(CXX) -std=c++11 -o $(TMPOUT) -c test/build/c++11.cc
HAS_CXX11 = $(shell $(CXX11_CHECK_CMD) 2> /dev/null && echo true || echo false)

# The HOST compiler settings are used to compile the protoc plugins.
# In most cases, you won't have to change anything, but if you are
# cross-compiling, you can override these variables from GNU make's
# command line: make CC=cross-gcc HOST_CC=gcc

HOST_CC = $(CC)
HOST_CXX = $(CXX)
HOST_LD = $(LD)
HOST_LDXX = $(LDXX)

CPPFLAGS += $(CPPFLAGS_$(CONFIG))
DEFINES += $(DEFINES_$(CONFIG)) INSTALL_PREFIX=\"$(prefix)\"
LDFLAGS += $(LDFLAGS_$(CONFIG))

ifdef EXTRA_DEFINES
DEFINES += $(EXTRA_DEFINES)
endif

CFLAGS += -std=c89 -pedantic
ifeq ($(HAS_CXX11),true)
CXXFLAGS += -std=c++11
else
CXXFLAGS += -std=c++0x
DEFINES += GRPC_OLD_CXX
endif
CPPFLAGS += -g -Wall -Wextra -Werror -Wno-long-long -Wno-unused-parameter
LDFLAGS += -g

ifneq ($(SYSTEM),MINGW32)
PIC_CPPFLAGS = -fPIC
CPPFLAGS += -fPIC
LDFLAGS += -fPIC
endif

INCLUDES = . include $(GENDIR)
ifeq ($(SYSTEM),Darwin)
ifneq ($(wildcard /usr/local/ssl/include),)
INCLUDES += /usr/local/ssl/include
endif
ifneq ($(wildcard /opt/local/include),)
INCLUDES += /opt/local/include
endif
ifneq ($(wildcard /usr/local/include),)
INCLUDES += /usr/local/include
endif
LIBS = m z
ifneq ($(wildcard /usr/local/ssl/lib),)
LDFLAGS += -L/usr/local/ssl/lib
endif
ifneq ($(wildcard /opt/local/lib),)
LDFLAGS += -L/opt/local/lib
endif
ifneq ($(wildcard /usr/local/lib),)
LDFLAGS += -L/usr/local/lib
endif
endif

ifeq ($(SYSTEM),Linux)
LIBS = rt m z pthread
LDFLAGS += -pthread
endif

ifeq ($(SYSTEM),MINGW32)
LIBS = m z pthread
LDFLAGS += -pthread
endif

ifneq ($(wildcard /usr/src/gtest/src/gtest-all.cc),)
GTEST_LIB = /usr/src/gtest/src/gtest-all.cc -I/usr/src/gtest
else
GTEST_LIB = -lgtest
endif
GTEST_LIB += -lgflags
ifeq ($(V),1)
E = @:
Q =
else
E = @echo
Q = @
endif

VERSION = ${settings.version.major}.${settings.version.minor}.${settings.version.micro}.${settings.version.build}

CPPFLAGS_NO_ARCH += $(addprefix -I, $(INCLUDES)) $(addprefix -D, $(DEFINES))
CPPFLAGS += $(CPPFLAGS_NO_ARCH) $(ARCH_FLAGS)

LDFLAGS += $(ARCH_FLAGS)
LDLIBS += $(addprefix -l, $(LIBS))
LDLIBSXX += $(addprefix -l, $(LIBSXX))

HOST_CPPFLAGS = $(CPPFLAGS)
HOST_CFLAGS = $(CFLAGS)
HOST_CXXFLAGS = $(CXXFLAGS)
HOST_LDFLAGS = $(LDFLAGS)
HOST_LDLIBS = $(LDLIBS)


# These are automatically computed variables.
# There shouldn't be any need to change anything from now on.

ifeq ($(SYSTEM),MINGW32)
SHARED_EXT = dll
endif
ifeq ($(SYSTEM),Darwin)
SHARED_EXT = dylib
endif
ifeq ($(SHARED_EXT),)
SHARED_EXT = so.$(VERSION)
endif

ifeq ($(wildcard .git),)
IS_GIT_FOLDER = false
else
IS_GIT_FOLDER = true
endif

<<<<<<< HEAD
OPENSSL_ALPN_CHECK_CMD = $(CC) $(CFLAGS) $(CPPFLAGS) -o $(TMPOUT) test/build/openssl-alpn.c -lssl -lcrypto $(LDFLAGS)
ifeq ($(SYSTEM),Linux)
OPENSSL_ALPN_CHECK_CMD += -ldl
endif
=======
ifeq ($(SYSTEM),Linux)
OPENSSL_REQUIRES_DL = true
endif

ifeq ($(SYSTEM),Darwin)
OPENSSL_REQUIRES_DL = true
endif

ifeq ($(SYSTEM),MINGW32)
OPENSSL_LIBS = ssl32 eay32
else
OPENSSL_LIBS = ssl crypto
endif

OPENSSL_ALPN_CHECK_CMD = $(CC) $(CFLAGS) $(CPPFLAGS) -o $(TMPOUT) test/build/openssl-alpn.c $(addprefix -l, $(OPENSSL_LIBS)) $(LDFLAGS)
>>>>>>> 43c5fe68
ZLIB_CHECK_CMD = $(CC) $(CFLAGS) $(CPPFLAGS) -o $(TMPOUT) test/build/zlib.c -lz $(LDFLAGS)
PERFTOOLS_CHECK_CMD = $(CC) $(CFLAGS) $(CPPFLAGS) -o $(TMPOUT) test/build/perftools.c -lprofiler $(LDFLAGS)
PROTOBUF_CHECK_CMD = $(CXX) $(CXXFLAGS) $(CPPFLAGS) -o $(TMPOUT) test/build/protobuf.cc -lprotobuf $(LDFLAGS)
PROTOC_CMD = which protoc > /dev/null
PROTOC_CHECK_CMD = protoc --version | grep -q libprotoc.3

ifeq ($(OPENSSL_REQUIRES_DL),true)
OPENSSL_ALPN_CHECK_CMD += -ldl
endif

ifndef REQUIRE_CUSTOM_LIBRARIES_$(CONFIG)
HAS_SYSTEM_PERFTOOLS = $(shell $(PERFTOOLS_CHECK_CMD) 2> /dev/null && echo true || echo false)
ifeq ($(HAS_SYSTEM_PERFTOOLS),true)
DEFINES += GRPC_HAVE_PERFTOOLS
LIBS += profiler
endif
endif

HAS_SYSTEM_PROTOBUF_VERIFY = $(shell $(PROTOBUF_CHECK_CMD) 2> /dev/null && echo true || echo false)
ifndef REQUIRE_CUSTOM_LIBRARIES_$(CONFIG)
HAS_SYSTEM_OPENSSL_ALPN = $(shell $(OPENSSL_ALPN_CHECK_CMD) 2> /dev/null && echo true || echo false)
HAS_SYSTEM_ZLIB = $(shell $(ZLIB_CHECK_CMD) 2> /dev/null && echo true || echo false)
HAS_SYSTEM_PROTOBUF = $(HAS_SYSTEM_PROTOBUF_VERIFY)
else
# override system libraries if the config requires a custom compiled library
HAS_SYSTEM_OPENSSL_ALPN = false
HAS_SYSTEM_ZLIB = false
HAS_SYSTEM_PROTOBUF = false
endif

HAS_PROTOC = $(shell $(PROTOC_CMD) 2> /dev/null && echo true || echo false)
ifeq ($(HAS_PROTOC),true)
HAS_VALID_PROTOC = $(shell $(PROTOC_CHECK_CMD) 2> /dev/null && echo true || echo false)
else
HAS_VALID_PROTOC = false
endif

ifeq ($(wildcard third_party/openssl/ssl/ssl.h),)
HAS_EMBEDDED_OPENSSL_ALPN = false
else
HAS_EMBEDDED_OPENSSL_ALPN = true
endif

ifeq ($(wildcard third_party/zlib/zlib.h),)
HAS_EMBEDDED_ZLIB = false
else
HAS_EMBEDDED_ZLIB = true
endif

ifeq ($(wildcard third_party/protobuf/src/google/protobuf/descriptor.pb.h),)
HAS_EMBEDDED_PROTOBUF = false
ifneq ($(HAS_VALID_PROTOC),true)
NO_PROTOC = true
endif
else
HAS_EMBEDDED_PROTOBUF = true
endif

ifeq ($(HAS_SYSTEM_ZLIB),false)
ifeq ($(HAS_EMBEDDED_ZLIB),true)
ZLIB_DEP = $(LIBDIR)/$(CONFIG)/zlib/libz.a
CPPFLAGS += -Ithird_party/zlib
LDFLAGS += -L$(LIBDIR)/$(CONFIG)/zlib
else
DEP_MISSING += zlib
endif
endif

ifeq ($(HAS_SYSTEM_OPENSSL_ALPN),false)
ifeq ($(HAS_EMBEDDED_OPENSSL_ALPN),true)
OPENSSL_DEP = $(LIBDIR)/$(CONFIG)/openssl/libssl.a
OPENSSL_MERGE_LIBS += $(LIBDIR)/$(CONFIG)/openssl/libssl.a $(LIBDIR)/$(CONFIG)/openssl/libcrypto.a
# need to prefix these to ensure overriding system libraries
CPPFLAGS := -Ithird_party/openssl/include $(CPPFLAGS)
LDFLAGS := -L$(LIBDIR)/$(CONFIG)/openssl $(LDFLAGS)
<<<<<<< HEAD
ifeq ($(SYSTEM),Linux)
=======
ifeq ($(OPENSSL_REQUIRES_DL),true)
>>>>>>> 43c5fe68
LIBS_SECURE = dl
endif
else
NO_SECURE = true
endif
else
<<<<<<< HEAD
LIBS_SECURE = ssl crypto
ifeq ($(SYSTEM),Linux)
=======
LIBS_SECURE = $(OPENSSL_LIBS)
ifeq ($(OPENSSL_REQUIRES_DL),true)
>>>>>>> 43c5fe68
LIBS_SECURE += dl
endif
endif

LDLIBS_SECURE += $(addprefix -l, $(LIBS_SECURE))

ifeq ($(HAS_SYSTEM_PROTOBUF),false)
ifeq ($(HAS_EMBEDDED_PROTOBUF),true)
PROTOBUF_DEP = $(LIBDIR)/$(CONFIG)/protobuf/libprotobuf.a
CPPFLAGS := -Ithird_party/protobuf/src $(CPPFLAGS)
LDFLAGS := -L$(LIBDIR)/$(CONFIG)/protobuf $(LDFLAGS)
PROTOC = $(BINDIR)/$(CONFIG)/protobuf/protoc
else
NO_PROTOBUF = true
endif
else
endif

LIBS_PROTOBUF = protobuf
LIBS_PROTOC = protoc protobuf

LDLIBS_PROTOBUF += $(addprefix -l, $(LIBS_PROTOBUF))
HOST_LDLIBS_PROTOC += $(addprefix -l, $(LIBS_PROTOC))

ifeq ($(MAKECMDGOALS),clean)
NO_DEPS = true
endif

INSTALL_OK = false
ifeq ($(HAS_VALID_PROTOC),true)
ifeq ($(HAS_SYSTEM_PROTOBUF_VERIFY),true)
INSTALL_OK = true
endif
endif

.SECONDARY = %.pb.h %.pb.cc

PROTOC_PLUGINS =\
% for tgt in targets:
% if tgt.build == 'protoc':
 $(BINDIR)/$(CONFIG)/${tgt.name}\
% endif
% endfor

ifeq ($(DEP_MISSING),)
all: static shared plugins\
% for tgt in targets:
% if tgt.build == 'all':
 $(BINDIR)/$(CONFIG)/${tgt.name}\
% endif
% endfor

dep_error:
	@echo "You shouldn't see this message - all of your dependencies are correct."
else
all: dep_error git_update stop

dep_error:
	@echo
	@echo "DEPENDENCY ERROR"
	@echo
	@echo "You are missing system dependencies that are essential to build grpc,"
	@echo "and the third_party directory doesn't have them:"
	@echo
	@echo "  $(DEP_MISSING)"
	@echo
	@echo "Installing the development packages for your system will solve"
	@echo "this issue. Please consult INSTALL to get more information."
	@echo
	@echo "If you need information about why these tests failed, run:"
	@echo
	@echo "  make run_dep_checks"
	@echo
endif

git_update:
ifeq ($(IS_GIT_FOLDER),true)
	@echo "Additionally, since you are in a git clone, you can download the"
	@echo "missing dependencies in third_party by running the following command:"
	@echo
	@echo "  git submodule update --init"
	@echo
endif

openssl_dep_error: openssl_dep_message git_update stop

protobuf_dep_error: protobuf_dep_message git_update stop

protoc_dep_error: protoc_dep_message git_update stop

openssl_dep_message:
	@echo
	@echo "DEPENDENCY ERROR"
	@echo
	@echo "The target you are trying to run requires OpenSSL with ALPN support."
	@echo "Your system doesn't have it, and neither does the third_party directory."
	@echo
	@echo "Please consult INSTALL to get more information."
	@echo
	@echo "If you need information about why these tests failed, run:"
	@echo
	@echo "  make run_dep_checks"
	@echo

protobuf_dep_message:
	@echo
	@echo "DEPENDENCY ERROR"
	@echo
	@echo "The target you are trying to run requires protobuf 3.0.0+"
	@echo "Your system doesn't have it, and neither does the third_party directory."
	@echo
	@echo "Please consult INSTALL to get more information."
	@echo
	@echo "If you need information about why these tests failed, run:"
	@echo
	@echo "  make run_dep_checks"
	@echo

protoc_dep_message:
	@echo
	@echo "DEPENDENCY ERROR"
	@echo
	@echo "The target you are trying to run requires protobuf-compiler 3.0.0+"
	@echo "Your system doesn't have it, and neither does the third_party directory."
	@echo
	@echo "Please consult INSTALL to get more information."
	@echo
	@echo "If you need information about why these tests failed, run:"
	@echo
	@echo "  make run_dep_checks"
	@echo

stop:
	@false

% for tgt in targets:
${tgt.name}: $(BINDIR)/$(CONFIG)/${tgt.name}
% endfor

run_dep_checks:
	$(OPENSSL_ALPN_CHECK_CMD) || true
	$(ZLIB_CHECK_CMD) || true
	$(PERFTOOLS_CHECK_CMD) || true
	$(PROTOBUF_CHECK_CMD) || true
	$(PROTOC_CHECK_CMD) || true

$(LIBDIR)/$(CONFIG)/zlib/libz.a:
	$(E) "[MAKE]    Building zlib"
	$(Q)(cd third_party/zlib ; CC="$(CC)" CFLAGS="$(PIC_CPPFLAGS) -fvisibility=hidden $(CPPFLAGS_$(CONFIG))" ./configure --static)
	$(Q)$(MAKE) -C third_party/zlib clean
	$(Q)$(MAKE) -C third_party/zlib
	$(Q)mkdir -p $(LIBDIR)/$(CONFIG)/zlib
	$(Q)cp third_party/zlib/libz.a $(LIBDIR)/$(CONFIG)/zlib

$(LIBDIR)/$(CONFIG)/openssl/libssl.a:
	$(E) "[MAKE]    Building openssl for $(SYSTEM)"
ifeq ($(SYSTEM),Darwin)
	$(Q)(cd third_party/openssl ; CC="$(CC) $(PIC_CPPFLAGS) -fvisibility=hidden $(CPPFLAGS_$(CONFIG)) $(OPENSSL_CFLAGS_$(CONFIG))" ./Configure darwin64-x86_64-cc)
else
ifeq ($(SYSTEM),MINGW32)
	@echo "We currently don't have a good way to compile OpenSSL in-place under msys."
	@echo "Please provide an ALPN-capable OpenSSL in your mingw32 system."
	@echo
	@echo "Note that you can find a compatible version of the libraries here:"
	@echo
	@echo "http://slproweb.com/products/Win32OpenSSL.html"
	@echo
	@echo "If you decide to install that one, take the full version. The light"
	@echo "version only contains compiled DLLs, without the development files."
	@echo
	@echo "When installing, chose to copy the OpenSSL dlls to the OpenSSL binaries"
	@echo "directory. This way we'll link to them directly."
	@echo
	@echo "You can then re-start the build the following way:"
	@echo
	@echo "  CPPFLAGS=-I/c/OpenSSL-Win64/include LDFLAGS=-L/c/OpenSSL-Win64 make"
	@false
else
	$(Q)(cd third_party/openssl ; CC="$(CC) $(PIC_CPPFLAGS) -fvisibility=hidden $(CPPFLAGS_$(CONFIG)) $(OPENSSL_CFLAGS_$(CONFIG))" ./config no-asm $(OPENSSL_CONFIG_$(CONFIG)))
endif
endif
	$(Q)$(MAKE) -C third_party/openssl clean
	$(Q)$(MAKE) -C third_party/openssl build_crypto build_ssl
	$(Q)mkdir -p $(LIBDIR)/$(CONFIG)/openssl
	$(Q)cp third_party/openssl/libssl.a third_party/openssl/libcrypto.a $(LIBDIR)/$(CONFIG)/openssl

third_party/protobuf/configure:
	$(E) "[AUTOGEN] Preparing protobuf"
	$(Q)(cd third_party/protobuf ; autoreconf -f -i -Wall,no-obsolete)

$(LIBDIR)/$(CONFIG)/protobuf/libprotobuf.a: third_party/protobuf/configure
	$(E) "[MAKE]    Building protobuf"
ifeq ($(HAVE_CXX11),true)
	$(Q)(cd third_party/protobuf ; CC="$(CC)" CXX="$(CXX)" LDFLAGS="$(LDFLAGS_$(CONFIG)) -g" CXXFLAGS="-DLANG_CXX11 -std=c++11" CPPFLAGS="$(PIC_CPPFLAGS) $(CPPFLAGS_$(CONFIG)) -g" ./configure --disable-shared --enable-static)
else
	$(Q)(cd third_party/protobuf ; CC="$(CC)" CXX="$(CXX)" LDFLAGS="$(LDFLAGS_$(CONFIG)) -g" CXXFLAGS="-std=c++0x" CPPFLAGS="$(PIC_CPPFLAGS) $(CPPFLAGS_$(CONFIG)) -g" ./configure --disable-shared --enable-static)
endif
	$(Q)$(MAKE) -C third_party/protobuf clean
	$(Q)$(MAKE) -C third_party/protobuf
	$(Q)mkdir -p $(LIBDIR)/$(CONFIG)/protobuf
	$(Q)mkdir -p $(BINDIR)/$(CONFIG)/protobuf
	$(Q)cp third_party/protobuf/src/.libs/libprotoc.a $(LIBDIR)/$(CONFIG)/protobuf
	$(Q)cp third_party/protobuf/src/.libs/libprotobuf.a $(LIBDIR)/$(CONFIG)/protobuf
	$(Q)cp third_party/protobuf/src/protoc $(BINDIR)/$(CONFIG)/protobuf

static: static_c static_cxx

static_c: \
% for lib in libs:
% if lib.build == 'all' and lib.language == 'c':
 $(LIBDIR)/$(CONFIG)/lib${lib.name}.a\
% endif
% endfor


static_cxx: \
% for lib in libs:
% if lib.build == 'all' and lib.language == 'c++':
 $(LIBDIR)/$(CONFIG)/lib${lib.name}.a\
% endif
% endfor


shared: shared_c shared_cxx

shared_c: \
% for lib in libs:
% if lib.build == 'all' and lib.language == 'c':
 $(LIBDIR)/$(CONFIG)/lib${lib.name}.$(SHARED_EXT)\
% endif
% endfor


shared_cxx: \
% for lib in libs:
% if lib.build == 'all' and lib.language == 'c++':
 $(LIBDIR)/$(CONFIG)/lib${lib.name}.$(SHARED_EXT)\
% endif
% endfor


shared_csharp: shared_c \
% for lib in libs:
% if lib.build == 'all' and lib.language == 'csharp':
 $(LIBDIR)/$(CONFIG)/lib${lib.name}.$(SHARED_EXT)\
% endif
% endfor

grpc_csharp_ext: shared_csharp

plugins: $(PROTOC_PLUGINS)

privatelibs: privatelibs_c privatelibs_cxx

privatelibs_c: \
% for lib in libs:
% if lib.build == 'private' and lib.language == 'c':
 $(LIBDIR)/$(CONFIG)/lib${lib.name}.a\
% endif
% endfor


privatelibs_cxx: \
% for lib in libs:
% if lib.build == 'private' and lib.language == 'c++':
 $(LIBDIR)/$(CONFIG)/lib${lib.name}.a\
% endif
% endfor


buildtests: buildtests_c buildtests_cxx

buildtests_c: privatelibs_c\
% for tgt in targets:
% if tgt.build == 'test' and not tgt.language == 'c++':
 $(BINDIR)/$(CONFIG)/${tgt.name}\
% endif
% endfor


buildtests_cxx: privatelibs_cxx\
% for tgt in targets:
% if tgt.build == 'test' and tgt.language == 'c++':
 $(BINDIR)/$(CONFIG)/${tgt.name}\
% endif
% endfor


test: test_c test_cxx

test_c: buildtests_c
% for tgt in targets:
% if tgt.build == 'test' and tgt.get('run', True) and not tgt.language == 'c++':
	$(E) "[RUN]     Testing ${tgt.name}"
	$(Q) $(BINDIR)/$(CONFIG)/${tgt.name} || ( echo test ${tgt.name} failed ; exit 1 )
% endif
% endfor


test_cxx: buildtests_cxx
% for tgt in targets:
% if tgt.build == 'test' and tgt.get('run', True) and tgt.language == 'c++':
	$(E) "[RUN]     Testing ${tgt.name}"
	$(Q) $(BINDIR)/$(CONFIG)/${tgt.name} || ( echo test ${tgt.name} failed ; exit 1 )
% endif
% endfor


test_python: static_c
	$(E) "[RUN]     Testing python code"
	$(Q) tools/run_tests/run_tests.py -lpython -c$(CONFIG)


tools: privatelibs\
% for tgt in targets:
% if tgt.build == 'tool':
 $(BINDIR)/$(CONFIG)/${tgt.name}\
% endif
% endfor


buildbenchmarks: privatelibs\
% for tgt in targets:
% if tgt.build == 'benchmark':
 $(BINDIR)/$(CONFIG)/${tgt.name}\
% endif
% endfor


benchmarks: buildbenchmarks

strip: strip-static strip-shared

strip-static: strip-static_c strip-static_cxx

strip-shared: strip-shared_c strip-shared_cxx


# TODO(nnoble): the strip target is stripping in-place, instead
# of copying files in a temporary folder.
# This prevents proper debugging after running make install.

strip-static_c: static_c
ifeq ($(CONFIG),opt)
% for lib in libs:
% if lib.language == "c":
% if lib.build == "all":
	$(E) "[STRIP]   Stripping lib${lib.name}.a"
	$(Q) $(STRIP) $(LIBDIR)/$(CONFIG)/lib${lib.name}.a
% endif
% endif
% endfor
endif

strip-static_cxx: static_cxx
ifeq ($(CONFIG),opt)
% for lib in libs:
% if lib.language == "c++":
% if lib.build == "all":
	$(E) "[STRIP]   Stripping lib${lib.name}.a"
	$(Q) $(STRIP) $(LIBDIR)/$(CONFIG)/lib${lib.name}.a
% endif
% endif
% endfor
endif

strip-shared_c: shared_c
ifeq ($(CONFIG),opt)
% for lib in libs:
% if lib.language == "c":
% if lib.build == "all":
	$(E) "[STRIP]   Stripping lib${lib.name}.so"
	$(Q) $(STRIP) $(LIBDIR)/$(CONFIG)/lib${lib.name}.$(SHARED_EXT)
% endif
% endif
% endfor
endif

strip-shared_cxx: shared_cxx
ifeq ($(CONFIG),opt)
% for lib in libs:
% if lib.language == "c++":
% if lib.build == "all":
	$(E) "[STRIP]   Stripping lib${lib.name}.so"
	$(Q) $(STRIP) $(LIBDIR)/$(CONFIG)/lib${lib.name}.$(SHARED_EXT)
% endif
% endif
% endfor
endif

strip-shared_csharp: shared_csharp
ifeq ($(CONFIG),opt)
% for lib in libs:
% if lib.language == "csharp":
% if lib.build == "all":
	$(E) "[STRIP]   Stripping lib${lib.name}.so"
	$(Q) $(STRIP) $(LIBDIR)/$(CONFIG)/lib${lib.name}.$(SHARED_EXT)
% endif
% endif
% endfor
endif

% for p in protos:
ifeq ($(NO_PROTOC),true)
$(GENDIR)/${p}.pb.cc: protoc_dep_error
else
$(GENDIR)/${p}.pb.cc: ${p}.proto $(PROTOBUF_DEP) $(PROTOC_PLUGINS)
	$(E) "[PROTOC]  Generating protobuf CC file from $<"
	$(Q) mkdir -p `dirname $@`
	$(Q) $(PROTOC) --cpp_out=$(GENDIR) --grpc_out=$(GENDIR) --plugin=protoc-gen-grpc=$(BINDIR)/$(CONFIG)/grpc_cpp_plugin $<
endif

% endfor

$(OBJDIR)/$(CONFIG)/%.o : %.c
	$(E) "[C]       Compiling $<"
	$(Q) mkdir -p `dirname $@`
	$(Q) $(CC) $(CFLAGS) $(CPPFLAGS) -MMD -MF $(addsuffix .dep, $(basename $@)) -c -o $@ $<

$(OBJDIR)/$(CONFIG)/%.o : $(GENDIR)/%.pb.cc
	$(E) "[CXX]     Compiling $<"
	$(Q) mkdir -p `dirname $@`
	$(Q) $(CXX) $(CXXFLAGS) $(CPPFLAGS) -MMD -MF $(addsuffix .dep, $(basename $@)) -c -o $@ $<

$(OBJDIR)/$(CONFIG)/src/compiler/%.o : src/compiler/%.cc
	$(E) "[HOSTCXX] Compiling $<"
	$(Q) mkdir -p `dirname $@`
	$(Q) $(HOST_CXX) $(HOST_CXXFLAGS) $(HOST_CPPFLAGS) -MMD -MF $(addsuffix .dep, $(basename $@)) -c -o $@ $<

$(OBJDIR)/$(CONFIG)/%.o : %.cc
	$(E) "[CXX]     Compiling $<"
	$(Q) mkdir -p `dirname $@`
	$(Q) $(CXX) $(CXXFLAGS) $(CPPFLAGS) -MMD -MF $(addsuffix .dep, $(basename $@)) -c -o $@ $<


install: install_c install_cxx install-plugins install-certs verify-install

install_c: install-headers_c install-static_c install-shared_c

install_cxx: install-headers_cxx install-static_cxx install-shared_cxx

install_csharp: install-shared_csharp install_c

install_grpc_csharp_ext: install_csharp

install-headers: install-headers_c install-headers_cxx

install-headers_c:
	$(E) "[INSTALL] Installing public C headers"
	$(Q) $(foreach h, $(PUBLIC_HEADERS_C), $(INSTALL) -d $(prefix)/$(dir $(h)) && ) exit 0 || exit 1
	$(Q) $(foreach h, $(PUBLIC_HEADERS_C), $(INSTALL) $(h) $(prefix)/$(h) && ) exit 0 || exit 1

install-headers_cxx:
	$(E) "[INSTALL] Installing public C++ headers"
	$(Q) $(foreach h, $(PUBLIC_HEADERS_CXX), $(INSTALL) -d $(prefix)/$(dir $(h)) && ) exit 0 || exit 1
	$(Q) $(foreach h, $(PUBLIC_HEADERS_CXX), $(INSTALL) $(h) $(prefix)/$(h) && ) exit 0 || exit 1

install-static: install-static_c install-static_cxx

install-static_c: static_c strip-static_c
% for lib in libs:
% if lib.language == "c":
% if lib.build == "all":
	$(E) "[INSTALL] Installing lib${lib.name}.a"
	$(Q) $(INSTALL) -d $(prefix)/lib
	$(Q) $(INSTALL) $(LIBDIR)/$(CONFIG)/lib${lib.name}.a $(prefix)/lib/lib${lib.name}.a
% endif
% endif
% endfor

install-static_cxx: static_cxx strip-static_cxx
% for lib in libs:
% if lib.language == "c++":
% if lib.build == "all":
	$(E) "[INSTALL] Installing lib${lib.name}.a"
	$(Q) $(INSTALL) -d $(prefix)/lib
	$(Q) $(INSTALL) $(LIBDIR)/$(CONFIG)/lib${lib.name}.a $(prefix)/lib/lib${lib.name}.a
% endif
% endif
% endfor

<%def name="install_shared(lang_filter)">\
% for lib in libs:
% if lib.language == lang_filter:
% if lib.build == "all":
ifeq ($(SYSTEM),MINGW32)
	$(E) "[INSTALL] Installing ${lib.name}.$(SHARED_EXT)"
	$(Q) $(INSTALL) -d $(prefix)/lib
	$(Q) $(INSTALL) $(LIBDIR)/$(CONFIG)/${lib.name}.$(SHARED_EXT) $(prefix)/lib/${lib.name}.$(SHARED_EXT)
	$(Q) $(INSTALL) $(LIBDIR)/$(CONFIG)/lib${lib.name}-imp.a $(prefix)/lib/lib${lib.name}-imp.a
else
ifneq ($(SYSTEM),Darwin)
	$(E) "[INSTALL] Installing lib${lib.name}.$(SHARED_EXT)"
	$(Q) $(INSTALL) -d $(prefix)/lib
	$(Q) $(INSTALL) $(LIBDIR)/$(CONFIG)/lib${lib.name}.$(SHARED_EXT) $(prefix)/lib/lib${lib.name}.$(SHARED_EXT)
	$(Q) ln -sf lib${lib.name}.$(SHARED_EXT) $(prefix)/lib/lib${lib.name}.so
endif
endif
% endif
% endif
% endfor
ifneq ($(SYSTEM),MINGW32)
ifneq ($(SYSTEM),Darwin)
	$(Q) ldconfig || true
endif
endif
</%def>

install-shared_c: shared_c strip-shared_c
${install_shared("c")}

install-shared_cxx: shared_cxx strip-shared_cxx install-shared_c
${install_shared("c++")}

install-shared_csharp: shared_csharp strip-shared_csharp
${install_shared("csharp")}

install-plugins: $(PROTOC_PLUGINS)
ifeq ($(SYSTEM),MINGW32)
	$(Q) false
else
	$(E) "[INSTALL] Installing grpc protoc plugins"
% for tgt in targets:
% if tgt.build == 'protoc':
	$(Q) $(INSTALL) -d $(prefix)/bin
	$(Q) $(INSTALL) $(BINDIR)/$(CONFIG)/${tgt.name} $(prefix)/bin/${tgt.name}
% endif
% endfor
endif

install-certs: etc/roots.pem
	$(E) "[INSTALL] Installing root certificates"
	$(Q) $(INSTALL) -d $(prefix)/share/grpc
	$(Q) $(INSTALL) etc/roots.pem $(prefix)/share/grpc/roots.pem

verify-install:
ifeq ($(INSTALL_OK),true)
	@echo "Your system looks ready to go."
	@echo
else
	@echo "We couldn't find protoc 3.0.0+ installed on your system. While this"
	@echo "won't prevent grpc from working, you won't be able to compile"
	@echo "and run any meaningful code with it."
	@echo
	@echo
	@echo "Please download and install protobuf 3.0.0+ from:"
	@echo
	@echo "   https://github.com/google/protobuf/releases"
	@echo
	@echo "Once you've done so, or if you think this message is in error,"
	@echo "you can re-run this check by doing:"
	@echo
	@echo "   make verify-install"
endif

clean:
	$(E) "[CLEAN]   Cleaning build directories."
	$(Q) $(RM) -rf $(OBJDIR) $(LIBDIR) $(BINDIR) $(GENDIR)


# The various libraries

% for lib in libs:
${makelib(lib)}
% endfor


# All of the test targets, and protoc plugins

% for tgt in targets:
${maketarget(tgt)}
% endfor

<%def name="makelib(lib)">
LIB${lib.name.upper()}_SRC = \\

% for src in lib.src:
    ${proto_to_cc(src)} \\

% endfor

% if "public_headers" in lib:
% if lib.language == "c++":
PUBLIC_HEADERS_CXX += \\

% else:
PUBLIC_HEADERS_C += \\

% endif
% for hdr in lib.public_headers:
    ${hdr} \\

% endfor
% endif

LIB${lib.name.upper()}_OBJS = $(addprefix $(OBJDIR)/$(CONFIG)/, $(addsuffix .o, $(basename $(LIB${lib.name.upper()}_SRC))))

## If the library requires OpenSSL with ALPN, let's add some restrictions.
% if lib.get('secure', 'check') == 'yes' or lib.get('secure', 'check') == 'check':
ifeq ($(NO_SECURE),true)

# You can't build secure libraries if you don't have OpenSSL with ALPN.

$(LIBDIR)/$(CONFIG)/lib${lib.name}.a: openssl_dep_error

% if lib.build == "all":
ifeq ($(SYSTEM),MINGW32)
$(LIBDIR)/$(CONFIG)/${lib.name}.$(SHARED_EXT): openssl_dep_error
else
$(LIBDIR)/$(CONFIG)/lib${lib.name}.$(SHARED_EXT): openssl_dep_error
endif
% endif

else

% if lib.language == 'c++':
ifeq ($(NO_PROTOBUF),true)

# You can't build a C++ library if you don't have protobuf - a bit overreached, but still okay.

$(LIBDIR)/$(CONFIG)/lib${lib.name}.a: protobuf_dep_error

% if lib.build == "all":
ifeq ($(SYSTEM),MINGW32)
$(LIBDIR)/$(CONFIG)/${lib.name}.$(SHARED_EXT): protobuf_dep_error
else
$(LIBDIR)/$(CONFIG)/lib${lib.name}.$(SHARED_EXT): protobuf_dep_error
endif
% endif

else
% endif

ifneq ($(OPENSSL_DEP),)
# This is to ensure the embedded OpenSSL is built beforehand, properly
# installing headers to their final destination on the drive. We need this
# otherwise parallel compilation will fail if a source is compiled first.
% for src in lib.src:
${src}: $(OPENSSL_DEP)
% endfor
endif

$(LIBDIR)/$(CONFIG)/lib${lib.name}.a: $(ZLIB_DEP) $(OPENSSL_DEP)\
## The else here corresponds to the if secure earlier.
% else:
% if lib.language == 'c++':
ifeq ($(NO_PROTOBUF),true)

# You can't build a C++ library if you don't have protobuf - a bit overreached, but still okay.

$(LIBDIR)/$(CONFIG)/lib${lib.name}.a: protobuf_dep_error

% if lib.build == "all":
ifeq ($(SYSTEM),MINGW32)
$(LIBDIR)/$(CONFIG)/${lib.name}.$(SHARED_EXT): protobuf_dep_error
else
$(LIBDIR)/$(CONFIG)/lib${lib.name}.$(SHARED_EXT): protobuf_dep_error
endif
% endif

else

% endif
$(LIBDIR)/$(CONFIG)/lib${lib.name}.a: $(ZLIB_DEP)\
% endif
% if lib.language == 'c++':
 $(PROTOBUF_DEP)\
% endif
 $(LIB${lib.name.upper()}_OBJS)
	$(E) "[AR]      Creating $@"
	$(Q) mkdir -p `dirname $@`
	$(Q) rm -f $(LIBDIR)/$(CONFIG)/lib${lib.name}.a
	$(Q) $(AR) rcs $(LIBDIR)/$(CONFIG)/lib${lib.name}.a $(LIB${lib.name.upper()}_OBJS)
% if lib.get('baselib', False):
% if lib.get('secure', 'check') == 'yes':
	$(Q) rm -rf tmp-merge-${lib.name}
	$(Q) mkdir tmp-merge-${lib.name}
	$(Q) ( cd tmp-merge-${lib.name} ; $(AR) x ../$(LIBDIR)/$(CONFIG)/lib${lib.name}.a )
	$(Q) for l in $(OPENSSL_MERGE_LIBS) ; do ( cd tmp-merge-${lib.name} ; <%text>ar x ../$${l}</%text> ) ; done
	$(Q) rm -f $(LIBDIR)/$(CONFIG)/lib${lib.name}.a tmp-merge-${lib.name}/__.SYMDEF*
	$(Q) ar rcs $(LIBDIR)/$(CONFIG)/lib${lib.name}.a tmp-merge-${lib.name}/*
	$(Q) rm -rf tmp-merge-${lib.name}
% endif
% endif
ifeq ($(SYSTEM),Darwin)
	$(Q) ranlib $(LIBDIR)/$(CONFIG)/lib${lib.name}.a
endif

<%
  if lib.language == 'c++':
    ld = '$(LDXX)'
  else:
    ld = '$(LD)'

  out_base = '$(LIBDIR)/$(CONFIG)/' + lib.name
  out_libbase = '$(LIBDIR)/$(CONFIG)/lib' + lib.name

  common = '$(LIB' + lib.name.upper() + '_OBJS) $(LDLIBS)'

  libs = ''
  lib_deps = ' $(ZLIB_DEP)'
  mingw_libs = ''
  mingw_lib_deps = ' $(ZLIB_DEP)'
  for dep in lib.get('deps', []):
    libs = libs + ' -l' + dep
    lib_deps = lib_deps + ' $(LIBDIR)/$(CONFIG)/lib' + dep + '.$(SHARED_EXT)'
    mingw_libs = mingw_libs + ' -l' + dep + '-imp'
    mingw_lib_deps = mingw_lib_deps + '$(LIBDIR)/$(CONFIG)/' + dep + '.$(SHARED_EXT)'

  if lib.get('secure', 'check') == 'yes':
    common = common + ' $(LDLIBS_SECURE) $(OPENSSL_MERGE_LIBS)'

  if lib.get('secure', 'check') == 'yes' or lib.get('secure', 'check') == 'check':
    lib_deps = lib_deps + ' $(OPENSSL_DEP)'
    mingw_lib_deps = mingw_lib_deps + ' $(OPENSSL_DEP)'

  if lib.language == 'c++':
    common = common + ' $(LDLIBSXX) $(LDLIBS_PROTOBUF)'
%>

% if lib.build == "all":
ifeq ($(SYSTEM),MINGW32)
${out_base}.$(SHARED_EXT): $(LIB${lib.name.upper()}_OBJS) ${mingw_lib_deps}
	$(E) "[LD]      Linking $@"
	$(Q) mkdir -p `dirname $@`
	$(Q) ${ld} $(LDFLAGS) -L$(LIBDIR)/$(CONFIG) -shared -Wl,--output-def=${out_base}.def -Wl,--out-implib=${out_libbase}-imp.a -o ${out_base}.$(SHARED_EXT) ${common}${mingw_libs}
else
${out_libbase}.$(SHARED_EXT): $(LIB${lib.name.upper()}_OBJS) ${lib_deps}
	$(E) "[LD]      Linking $@"
	$(Q) mkdir -p `dirname $@`
ifeq ($(SYSTEM),Darwin)
	$(Q) ${ld} $(LDFLAGS) -L$(LIBDIR)/$(CONFIG) -dynamiclib -o ${out_libbase}.$(SHARED_EXT) ${common}${libs}
else
	$(Q) ${ld} $(LDFLAGS) -L$(LIBDIR)/$(CONFIG) -shared -Wl,-soname,lib${lib.name}.so.${settings.version.major} -o ${out_libbase}.$(SHARED_EXT) ${common}${libs}
	$(Q) ln -sf lib${lib.name}.$(SHARED_EXT) ${out_libbase}.so.${settings.version.major}
	$(Q) ln -sf lib${lib.name}.$(SHARED_EXT) ${out_libbase}.so
endif
endif
% endif
% if lib.get('secure', 'check') == 'yes' or lib.get('secure', 'check') == 'check':
## If the lib was secure, we have to close the Makefile's if that tested
## the presence of an ALPN-capable OpenSSL.

endif
% endif
% if lib.language == 'c++':
## If the lib was C++, we have to close the Makefile's if that tested
## the presence of protobuf 3.0.0+

endif
% endif

% if lib.get('secure', 'check') == 'yes' or lib.get('secure', 'check') == 'check':
ifneq ($(NO_SECURE),true)
% endif
ifneq ($(NO_DEPS),true)
-include $(LIB${lib.name.upper()}_OBJS:.o=.dep)
endif
% if lib.get('secure', 'check') == 'yes' or lib.get('secure', 'check') == 'check':
endif
% endif

% for src in lib.src:
% if not proto_re.match(src):
$(OBJDIR)/$(CONFIG)/${os.path.splitext(src)[0]}.o: \
% for src2 in lib.src:
% if proto_re.match(src2):
    ${proto_to_cc(src2)}\
% endif
% endfor
% endif

% endfor
</%def>

<%def name="maketarget(tgt)">
${tgt.name.upper()}_SRC = \\

% for src in tgt.src:
    ${proto_to_cc(src)} \\

% endfor

${tgt.name.upper()}_OBJS = $(addprefix $(OBJDIR)/$(CONFIG)/, $(addsuffix .o, $(basename $(${tgt.name.upper()}_SRC))))

% if tgt.get('secure', 'check') == 'yes' or tgt.get('secure', 'check') == 'check':
ifeq ($(NO_SECURE),true)

# You can't build secure targets if you don't have OpenSSL with ALPN.

$(BINDIR)/$(CONFIG)/${tgt.name}: openssl_dep_error

else

% endif
##
## We're not trying to add a dependency on building zlib and openssl here,
## as it's already done in the libraries. We're assuming that the build
## trickles down, and that a secure target requires a secure version of
## a library.
##
## That simplifies the codegen a bit, but prevents a fully defined Makefile.
## I can live with that.
##
% if tgt.build == 'protoc' or tgt.language == 'c++':

ifeq ($(NO_PROTOBUF),true)

# You can't build the protoc plugins or protobuf-enabled targets if you don't have protobuf 3.0.0+.

$(BINDIR)/$(CONFIG)/${tgt.name}: protobuf_dep_error

else

$(BINDIR)/$(CONFIG)/${tgt.name}: $(PROTOBUF_DEP) $(${tgt.name.upper()}_OBJS)\
% else:
$(BINDIR)/$(CONFIG)/${tgt.name}: $(${tgt.name.upper()}_OBJS)\
% endif
% for dep in tgt.deps:
 $(LIBDIR)/$(CONFIG)/lib${dep}.a\
% endfor

% if tgt.language == "c++":
## C++ targets specificies.
% if tgt.build == 'protoc':
	$(E) "[HOSTLD]  Linking $@"
	$(Q) mkdir -p `dirname $@`
	$(Q) $(HOST_LDXX) $(HOST_LDFLAGS) $(${tgt.name.upper()}_OBJS)\
% else:
	$(E) "[LD]      Linking $@"
	$(Q) mkdir -p `dirname $@`
	$(Q) $(LDXX) $(LDFLAGS) $(${tgt.name.upper()}_OBJS)\
% endif
% if tgt.build == 'test':
 $(GTEST_LIB)\
% endif
% else:
## C-only targets specificities.
	$(E) "[LD]      Linking $@"
	$(Q) mkdir -p `dirname $@`
	$(Q) $(LD) $(LDFLAGS) $(${tgt.name.upper()}_OBJS)\
% endif
% for dep in tgt.deps:
 $(LIBDIR)/$(CONFIG)/lib${dep}.a\
% endfor
% if tgt.language == "c++":
% if tgt.build == 'protoc':
 $(HOST_LDLIBSXX) $(HOST_LDLIBS_PROTOC)\
% else:
 $(LDLIBSXX) $(LDLIBS_PROTOBUF)\
% endif
% endif
% if tgt.build == 'protoc':
 $(HOST_LDLIBS)\
% else:
 $(LDLIBS)\
% endif
% if tgt.build == 'protoc':
 $(HOST_LDLIBS_PROTOC)\
% elif tgt.get('secure', 'check') == 'yes' or tgt.get('secure', 'check') == 'check':
 $(LDLIBS_SECURE)\
% endif
 -o $(BINDIR)/$(CONFIG)/${tgt.name}
% if tgt.build == 'protoc' or tgt.language == 'c++':

endif
% endif
% if tgt.get('secure', 'check') == 'yes' or tgt.get('secure', 'check') == 'check':

endif
% endif

% for src in tgt.src:
$(OBJDIR)/$(CONFIG)/${os.path.splitext(src)[0]}.o: \
% for dep in tgt.deps:
 $(LIBDIR)/$(CONFIG)/lib${dep}.a\
% endfor

% endfor

deps_${tgt.name}: $(${tgt.name.upper()}_OBJS:.o=.dep)

% if tgt.get('secure', 'check') == 'yes' or tgt.get('secure', 'check') == 'check':
ifneq ($(NO_SECURE),true)
% endif
ifneq ($(NO_DEPS),true)
-include $(${tgt.name.upper()}_OBJS:.o=.dep)
endif
% if tgt.get('secure', 'check') == 'yes' or tgt.get('secure', 'check') == 'check':
endif
% endif
</%def>

.PHONY: all strip tools \
dep_error openssl_dep_error openssl_dep_message git_update stop \
buildtests buildtests_c buildtests_cxx \
test test_c test_cxx \
install install_c install_cxx \
install-headers install-headers_c install-headers_cxx \
install-shared install-shared_c install-shared_cxx \
install-static install-static_c install-static_cxx \
strip strip-shared strip-static \
strip_c strip-shared_c strip-static_c \
strip_cxx strip-shared_cxx strip-static_cxx \
dep_c dep_cxx bins_dep_c bins_dep_cxx \
clean<|MERGE_RESOLUTION|>--- conflicted
+++ resolved
@@ -328,12 +328,6 @@
 IS_GIT_FOLDER = true
 endif
 
-<<<<<<< HEAD
-OPENSSL_ALPN_CHECK_CMD = $(CC) $(CFLAGS) $(CPPFLAGS) -o $(TMPOUT) test/build/openssl-alpn.c -lssl -lcrypto $(LDFLAGS)
-ifeq ($(SYSTEM),Linux)
-OPENSSL_ALPN_CHECK_CMD += -ldl
-endif
-=======
 ifeq ($(SYSTEM),Linux)
 OPENSSL_REQUIRES_DL = true
 endif
@@ -349,7 +343,6 @@
 endif
 
 OPENSSL_ALPN_CHECK_CMD = $(CC) $(CFLAGS) $(CPPFLAGS) -o $(TMPOUT) test/build/openssl-alpn.c $(addprefix -l, $(OPENSSL_LIBS)) $(LDFLAGS)
->>>>>>> 43c5fe68
 ZLIB_CHECK_CMD = $(CC) $(CFLAGS) $(CPPFLAGS) -o $(TMPOUT) test/build/zlib.c -lz $(LDFLAGS)
 PERFTOOLS_CHECK_CMD = $(CC) $(CFLAGS) $(CPPFLAGS) -o $(TMPOUT) test/build/perftools.c -lprofiler $(LDFLAGS)
 PROTOBUF_CHECK_CMD = $(CXX) $(CXXFLAGS) $(CPPFLAGS) -o $(TMPOUT) test/build/protobuf.cc -lprotobuf $(LDFLAGS)
@@ -425,24 +418,15 @@
 # need to prefix these to ensure overriding system libraries
 CPPFLAGS := -Ithird_party/openssl/include $(CPPFLAGS)
 LDFLAGS := -L$(LIBDIR)/$(CONFIG)/openssl $(LDFLAGS)
-<<<<<<< HEAD
-ifeq ($(SYSTEM),Linux)
-=======
 ifeq ($(OPENSSL_REQUIRES_DL),true)
->>>>>>> 43c5fe68
 LIBS_SECURE = dl
 endif
 else
 NO_SECURE = true
 endif
 else
-<<<<<<< HEAD
-LIBS_SECURE = ssl crypto
-ifeq ($(SYSTEM),Linux)
-=======
 LIBS_SECURE = $(OPENSSL_LIBS)
 ifeq ($(OPENSSL_REQUIRES_DL),true)
->>>>>>> 43c5fe68
 LIBS_SECURE += dl
 endif
 endif
