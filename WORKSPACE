bind(
    name = "nanopb",
    actual = "//third_party/nanopb",
)

bind(
    name = "libssl",
    actual = "@submodule_boringssl//:ssl",
)

bind(
    name = "zlib",
    actual = "@submodule_zlib//:z",
)

bind(
    name = "protobuf",
    actual = "@submodule_protobuf//:protobuf",
)

bind(
    name = "protobuf_clib",
    actual = "@submodule_protobuf//:protoc_lib",
)

bind(
    name = "protocol_compiler",
    actual = "@submodule_protobuf//:protoc",
)

bind(
    name = "cares",
    actual = "@submodule_cares//:ares",
)

bind(
    name = "gtest",
    actual = "@submodule_gtest//:gtest",
)

bind(
    name = "gflags",
    actual = "@com_github_gflags_gflags//:gflags",
)

new_local_repository(
    name = "submodule_boringssl",
    build_file = "third_party/boringssl-with-bazel/BUILD",
    path = "third_party/boringssl-with-bazel",
)

new_local_repository(
    name = "submodule_zlib",
    build_file = "third_party/zlib.BUILD",
    path = "third_party/zlib",
)

new_local_repository(
    name = "submodule_protobuf",
    build_file = "third_party/protobuf/BUILD",
    path = "third_party/protobuf",
)

new_local_repository(
    name = "submodule_gtest",
    build_file = "third_party/gtest.BUILD",
    path = "third_party/googletest",
)

local_repository(
    name = "com_github_gflags_gflags",
    path = "third_party/gflags",
)

<<<<<<< HEAD
# used for tools/grpcz/grpcz_client
git_repository(
    name   = "mongoose_repo",
    commit = "4120a97945b41195a6223a600dae8e3b19bed19e",
    remote = "https://github.com/makdharma/mongoose.git"
=======
new_local_repository(
    name = "submodule_cares",
    path = "third_party/cares",
    build_file = "third_party/cares/cares.BUILD",
>>>>>>> c4478a10
)<|MERGE_RESOLUTION|>--- conflicted
+++ resolved
@@ -72,16 +72,14 @@
     path = "third_party/gflags",
 )
 
-<<<<<<< HEAD
-# used for tools/grpcz/grpcz_client
 git_repository(
     name   = "mongoose_repo",
     commit = "4120a97945b41195a6223a600dae8e3b19bed19e",
     remote = "https://github.com/makdharma/mongoose.git"
-=======
+)
+
 new_local_repository(
     name = "submodule_cares",
     path = "third_party/cares",
     build_file = "third_party/cares/cares.BUILD",
->>>>>>> c4478a10
 )