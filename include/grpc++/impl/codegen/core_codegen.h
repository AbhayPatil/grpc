/*
 *
 * Copyright 2016, Google Inc.
 * All rights reserved.
 *
 * Redistribution and use in source and binary forms, with or without
 * modification, are permitted provided that the following conditions are
 * met:
 *
 *     * Redistributions of source code must retain the above copyright
 * notice, this list of conditions and the following disclaimer.
 *     * Redistributions in binary form must reproduce the above
 * copyright notice, this list of conditions and the following disclaimer
 * in the documentation and/or other materials provided with the
 * distribution.
 *     * Neither the name of Google Inc. nor the names of its
 * contributors may be used to endorse or promote products derived from
 * this software without specific prior written permission.
 *
 * THIS SOFTWARE IS PROVIDED BY THE COPYRIGHT HOLDERS AND CONTRIBUTORS
 * "AS IS" AND ANY EXPRESS OR IMPLIED WARRANTIES, INCLUDING, BUT NOT
 * LIMITED TO, THE IMPLIED WARRANTIES OF MERCHANTABILITY AND FITNESS FOR
 * A PARTICULAR PURPOSE ARE DISCLAIMED. IN NO EVENT SHALL THE COPYRIGHT
 * OWNER OR CONTRIBUTORS BE LIABLE FOR ANY DIRECT, INDIRECT, INCIDENTAL,
 * SPECIAL, EXEMPLARY, OR CONSEQUENTIAL DAMAGES (INCLUDING, BUT NOT
 * LIMITED TO, PROCUREMENT OF SUBSTITUTE GOODS OR SERVICES; LOSS OF USE,
 * DATA, OR PROFITS; OR BUSINESS INTERRUPTION) HOWEVER CAUSED AND ON ANY
 * THEORY OF LIABILITY, WHETHER IN CONTRACT, STRICT LIABILITY, OR TORT
 * (INCLUDING NEGLIGENCE OR OTHERWISE) ARISING IN ANY WAY OUT OF THE USE
 * OF THIS SOFTWARE, EVEN IF ADVISED OF THE POSSIBILITY OF SUCH DAMAGE.
 *
 */

#ifndef GRPCXX_IMPL_CODEGEN_CORE_CODEGEN_H
#define GRPCXX_IMPL_CODEGEN_CORE_CODEGEN_H

// This file should be compiled as part of grpc++.

#include <grpc++/impl/codegen/core_codegen_interface.h>
#include <grpc/byte_buffer.h>
#include <grpc/impl/codegen/grpc_types.h>

namespace grpc {

/// Implementation of the core codegen interface.
class CoreCodegen : public CoreCodegenInterface {
 private:
  grpc_completion_queue* grpc_completion_queue_create(void* reserved) override;
  void grpc_completion_queue_destroy(grpc_completion_queue* cq) override;
  grpc_event grpc_completion_queue_pluck(grpc_completion_queue* cq, void* tag,
                                         gpr_timespec deadline,
                                         void* reserved) override;

  void* gpr_malloc(size_t size) override;
  void gpr_free(void* p) override;

  void gpr_mu_init(gpr_mu* mu) override;
  void gpr_mu_destroy(gpr_mu* mu) override;
  void gpr_mu_lock(gpr_mu* mu) override;
  void gpr_mu_unlock(gpr_mu* mu) override;
  void gpr_cv_init(gpr_cv* cv) override;
  void gpr_cv_destroy(gpr_cv* cv) override;
  int gpr_cv_wait(gpr_cv* cv, gpr_mu* mu, gpr_timespec abs_deadline) override;
  void gpr_cv_signal(gpr_cv* cv) override;
  void gpr_cv_broadcast(gpr_cv* cv) override;

  void grpc_byte_buffer_destroy(grpc_byte_buffer* bb) override;

  int grpc_byte_buffer_reader_init(grpc_byte_buffer_reader* reader,
                                   grpc_byte_buffer* buffer) override;
  void grpc_byte_buffer_reader_destroy(
      grpc_byte_buffer_reader* reader) override;
  int grpc_byte_buffer_reader_next(grpc_byte_buffer_reader* reader,
<<<<<<< HEAD
                                   grpc_slice* slice) GRPC_OVERRIDE;

  grpc_byte_buffer* grpc_raw_byte_buffer_create(grpc_slice* slice,
                                                size_t nslices) GRPC_OVERRIDE;

  grpc_slice grpc_slice_malloc(size_t length) GRPC_OVERRIDE;
  void grpc_slice_unref(grpc_slice slice) GRPC_OVERRIDE;
  grpc_slice grpc_slice_split_tail(grpc_slice* s, size_t split) GRPC_OVERRIDE;
  void grpc_slice_buffer_add(grpc_slice_buffer* sb,
                             grpc_slice slice) GRPC_OVERRIDE;
  void grpc_slice_buffer_pop(grpc_slice_buffer* sb) GRPC_OVERRIDE;
=======
                                   gpr_slice* slice) override;

  grpc_byte_buffer* grpc_raw_byte_buffer_create(gpr_slice* slice,
                                                size_t nslices) override;

  gpr_slice gpr_slice_malloc(size_t length) override;
  void gpr_slice_unref(gpr_slice slice) override;
  gpr_slice gpr_slice_split_tail(gpr_slice* s, size_t split) override;
  void gpr_slice_buffer_add(gpr_slice_buffer* sb, gpr_slice slice) override;
  void gpr_slice_buffer_pop(gpr_slice_buffer* sb) override;
>>>>>>> 852c58e8

  void grpc_metadata_array_init(grpc_metadata_array* array) override;
  void grpc_metadata_array_destroy(grpc_metadata_array* array) override;

  gpr_timespec gpr_inf_future(gpr_clock_type type) override;
  gpr_timespec gpr_time_0(gpr_clock_type type) override;

  virtual const Status& ok() override;
  virtual const Status& cancelled() override;

  void assert_fail(const char* failed_assertion) override;
};

}  // namespace grpc

#endif  // GRPCXX_IMPL_CODEGEN_CORE_CODEGEN_H<|MERGE_RESOLUTION|>--- conflicted
+++ resolved
@@ -71,30 +71,16 @@
   void grpc_byte_buffer_reader_destroy(
       grpc_byte_buffer_reader* reader) override;
   int grpc_byte_buffer_reader_next(grpc_byte_buffer_reader* reader,
-<<<<<<< HEAD
-                                   grpc_slice* slice) GRPC_OVERRIDE;
+                                   grpc_slice* slice) override;
 
   grpc_byte_buffer* grpc_raw_byte_buffer_create(grpc_slice* slice,
-                                                size_t nslices) GRPC_OVERRIDE;
-
-  grpc_slice grpc_slice_malloc(size_t length) GRPC_OVERRIDE;
-  void grpc_slice_unref(grpc_slice slice) GRPC_OVERRIDE;
-  grpc_slice grpc_slice_split_tail(grpc_slice* s, size_t split) GRPC_OVERRIDE;
-  void grpc_slice_buffer_add(grpc_slice_buffer* sb,
-                             grpc_slice slice) GRPC_OVERRIDE;
-  void grpc_slice_buffer_pop(grpc_slice_buffer* sb) GRPC_OVERRIDE;
-=======
-                                   gpr_slice* slice) override;
-
-  grpc_byte_buffer* grpc_raw_byte_buffer_create(gpr_slice* slice,
                                                 size_t nslices) override;
 
-  gpr_slice gpr_slice_malloc(size_t length) override;
-  void gpr_slice_unref(gpr_slice slice) override;
-  gpr_slice gpr_slice_split_tail(gpr_slice* s, size_t split) override;
-  void gpr_slice_buffer_add(gpr_slice_buffer* sb, gpr_slice slice) override;
-  void gpr_slice_buffer_pop(gpr_slice_buffer* sb) override;
->>>>>>> 852c58e8
+  grpc_slice grpc_slice_malloc(size_t length) override;
+  void grpc_slice_unref(grpc_slice slice) override;
+  grpc_slice grpc_slice_split_tail(grpc_slice* s, size_t split) override;
+  void grpc_slice_buffer_add(grpc_slice_buffer* sb, grpc_slice slice) override;
+  void grpc_slice_buffer_pop(grpc_slice_buffer* sb) override;
 
   void grpc_metadata_array_init(grpc_metadata_array* array) override;
   void grpc_metadata_array_destroy(grpc_metadata_array* array) override;
