/*
 *
 * Copyright 2015, Google Inc.
 * All rights reserved.
 *
 * Redistribution and use in source and binary forms, with or without
 * modification, are permitted provided that the following conditions are
 * met:
 *
 *     * Redistributions of source code must retain the above copyright
 * notice, this list of conditions and the following disclaimer.
 *     * Redistributions in binary form must reproduce the above
 * copyright notice, this list of conditions and the following disclaimer
 * in the documentation and/or other materials provided with the
 * distribution.
 *     * Neither the name of Google Inc. nor the names of its
 * contributors may be used to endorse or promote products derived from
 * this software without specific prior written permission.
 *
 * THIS SOFTWARE IS PROVIDED BY THE COPYRIGHT HOLDERS AND CONTRIBUTORS
 * "AS IS" AND ANY EXPRESS OR IMPLIED WARRANTIES, INCLUDING, BUT NOT
 * LIMITED TO, THE IMPLIED WARRANTIES OF MERCHANTABILITY AND FITNESS FOR
 * A PARTICULAR PURPOSE ARE DISCLAIMED. IN NO EVENT SHALL THE COPYRIGHT
 * OWNER OR CONTRIBUTORS BE LIABLE FOR ANY DIRECT, INDIRECT, INCIDENTAL,
 * SPECIAL, EXEMPLARY, OR CONSEQUENTIAL DAMAGES (INCLUDING, BUT NOT
 * LIMITED TO, PROCUREMENT OF SUBSTITUTE GOODS OR SERVICES; LOSS OF USE,
 * DATA, OR PROFITS; OR BUSINESS INTERRUPTION) HOWEVER CAUSED AND ON ANY
 * THEORY OF LIABILITY, WHETHER IN CONTRACT, STRICT LIABILITY, OR TORT
 * (INCLUDING NEGLIGENCE OR OTHERWISE) ARISING IN ANY WAY OUT OF THE USE
 * OF THIS SOFTWARE, EVEN IF ADVISED OF THE POSSIBILITY OF SUCH DAMAGE.
 *
 */

#ifndef GRPCXX_SERVER_H
#define GRPCXX_SERVER_H

#include <list>
#include <memory>

#include <grpc++/completion_queue.h>
#include <grpc++/impl/call.h>
#include <grpc++/impl/grpc_library.h>
#include <grpc++/impl/sync.h>
<<<<<<< HEAD
#include <grpc++/status.h>
#include <grpc/compression.h>
=======
#include <grpc++/security/server_credentials.h>
#include <grpc++/support/config.h>
#include <grpc++/support/status.h>
>>>>>>> 8df85003

struct grpc_server;

namespace grpc {

class AsynchronousService;
class GenericServerContext;
class AsyncGenericService;
class RpcService;
class RpcServiceMethod;
class ServerAsyncStreamingInterface;
class ThreadPoolInterface;

/// Models a gRPC server.
///
/// Servers are configured and started via \a grpc::ServerBuilder.
class Server GRPC_FINAL : public GrpcLibrary, private CallHook {
 public:
  ~Server();

  /// Shutdown the server, blocking until all rpc processing finishes.
  /// Forcefully terminate pending calls after \a deadline expires.
  ///
  /// \param deadline How long to wait until pending rpcs are forcefully
  /// terminated.
  template <class T>
  void Shutdown(const T& deadline) {
    ShutdownInternal(TimePoint<T>(deadline).raw_time());
  }

  /// Shutdown the server, waiting for all rpc processing to finish.
  void Shutdown() { ShutdownInternal(gpr_inf_future(GPR_CLOCK_MONOTONIC)); }

  /// Block waiting for all work to complete.
  ///
  /// \warning The server must be either shutting down or some other thread must
  /// call \a Shutdown for this function to ever return.
  void Wait();

 private:
  friend class AsyncGenericService;
  friend class AsynchronousService;
  friend class ServerBuilder;

  class SyncRequest;
  class AsyncRequest;
  class ShutdownRequest;

  /// Server constructors. To be used by \a ServerBuilder only.
  ///
  /// \param thread_pool The threadpool instance to use for call processing.
  /// \param thread_pool_owned Does the server own the \a thread_pool instance?
  /// \param max_message_size Maximum message length that the channel can
  /// receive.
  Server(ThreadPoolInterface* thread_pool, bool thread_pool_owned,
<<<<<<< HEAD
         int max_message_size, grpc_compression_options compression_options);
  // Register a service. This call does not take ownership of the service.
  // The service must exist for the lifetime of the Server instance.
=======
         int max_message_size);

  /// Register a service. This call does not take ownership of the service.
  /// The service must exist for the lifetime of the Server instance.
>>>>>>> 8df85003
  bool RegisterService(const grpc::string* host, RpcService* service);

  /// Register an asynchronous service. This call does not take ownership of the
  /// service. The service must exist for the lifetime of the Server instance.
  bool RegisterAsyncService(const grpc::string* host,
                            AsynchronousService* service);

  /// Register a generic service. This call does not take ownership of the
  /// service. The service must exist for the lifetime of the Server instance.
  void RegisterAsyncGenericService(AsyncGenericService* service);

  /// Tries to bind \a server to the given \a addr.
  ///
  /// It can be invoked multiple times.
  ///
  /// \param addr The address to try to bind to the server (eg, localhost:1234,
  /// 192.168.1.1:31416, [::1]:27182, etc.).
  /// \params creds The credentials associated with the server.
  ///
  /// \return bound port number on sucess, 0 on failure.
  ///
  /// \warning It's an error to call this method on an already started server.
  int AddListeningPort(const grpc::string& addr, ServerCredentials* creds);

  /// Start the server.
  ///
  /// \param cqs Completion queues for handling asynchronous services. The
  /// caller is required to keep all completion queues live until the server is
  /// destroyed.
  /// \param num_cqs How many completion queues does \a cqs hold.
  ///
  /// \return true on a successful shutdown.
  bool Start(ServerCompletionQueue** cqs, size_t num_cqs);

  void HandleQueueClosed();

  /// Process one or more incoming calls.
  void RunRpc();

  /// Schedule \a RunRpc to run in the threadpool.
  void ScheduleCallback();

  void PerformOpsOnCall(CallOpSetInterface* ops, Call* call) GRPC_OVERRIDE;

  void ShutdownInternal(gpr_timespec deadline);

  class BaseAsyncRequest : public CompletionQueueTag {
   public:
    BaseAsyncRequest(Server* server, ServerContext* context,
                     ServerAsyncStreamingInterface* stream,
                     CompletionQueue* call_cq, void* tag,
                     bool delete_on_finalize);
    virtual ~BaseAsyncRequest();

    bool FinalizeResult(void** tag, bool* status) GRPC_OVERRIDE;

   protected:
    Server* const server_;
    ServerContext* const context_;
    ServerAsyncStreamingInterface* const stream_;
    CompletionQueue* const call_cq_;
    void* const tag_;
    const bool delete_on_finalize_;
    grpc_call* call_;
    grpc_metadata_array initial_metadata_array_;
  };

  class RegisteredAsyncRequest : public BaseAsyncRequest {
   public:
    RegisteredAsyncRequest(Server* server, ServerContext* context,
                           ServerAsyncStreamingInterface* stream,
                           CompletionQueue* call_cq, void* tag);

    // uses BaseAsyncRequest::FinalizeResult

   protected:
    void IssueRequest(void* registered_method, grpc_byte_buffer** payload,
                      ServerCompletionQueue* notification_cq);
  };

  class NoPayloadAsyncRequest GRPC_FINAL : public RegisteredAsyncRequest {
   public:
    NoPayloadAsyncRequest(void* registered_method, Server* server,
                          ServerContext* context,
                          ServerAsyncStreamingInterface* stream,
                          CompletionQueue* call_cq,
                          ServerCompletionQueue* notification_cq, void* tag)
        : RegisteredAsyncRequest(server, context, stream, call_cq, tag) {
      IssueRequest(registered_method, nullptr, notification_cq);
    }

    // uses RegisteredAsyncRequest::FinalizeResult
  };

  template <class Message>
  class PayloadAsyncRequest GRPC_FINAL : public RegisteredAsyncRequest {
   public:
    PayloadAsyncRequest(void* registered_method, Server* server,
                        ServerContext* context,
                        ServerAsyncStreamingInterface* stream,
                        CompletionQueue* call_cq,
                        ServerCompletionQueue* notification_cq, void* tag,
                        Message* request)
        : RegisteredAsyncRequest(server, context, stream, call_cq, tag),
          request_(request) {
      IssueRequest(registered_method, &payload_, notification_cq);
    }

    bool FinalizeResult(void** tag, bool* status) GRPC_OVERRIDE {
      bool serialization_status =
          *status && payload_ &&
          SerializationTraits<Message>::Deserialize(payload_, request_,
                                                    server_->max_message_size_)
              .ok();
      bool ret = RegisteredAsyncRequest::FinalizeResult(tag, status);
      *status = serialization_status && *status;
      return ret;
    }

   private:
    grpc_byte_buffer* payload_;
    Message* const request_;
  };

  class GenericAsyncRequest : public BaseAsyncRequest {
   public:
    GenericAsyncRequest(Server* server, GenericServerContext* context,
                        ServerAsyncStreamingInterface* stream,
                        CompletionQueue* call_cq,
                        ServerCompletionQueue* notification_cq, void* tag,
                        bool delete_on_finalize);

    bool FinalizeResult(void** tag, bool* status) GRPC_OVERRIDE;

   private:
    grpc_call_details call_details_;
  };

  class UnimplementedAsyncRequestContext;
  class UnimplementedAsyncRequest;
  class UnimplementedAsyncResponse;

  template <class Message>
  void RequestAsyncCall(void* registered_method, ServerContext* context,
                        ServerAsyncStreamingInterface* stream,
                        CompletionQueue* call_cq,
                        ServerCompletionQueue* notification_cq, void* tag,
                        Message* message) {
    new PayloadAsyncRequest<Message>(registered_method, this, context, stream,
                                     call_cq, notification_cq, tag, message);
  }

  void RequestAsyncCall(void* registered_method, ServerContext* context,
                        ServerAsyncStreamingInterface* stream,
                        CompletionQueue* call_cq,
                        ServerCompletionQueue* notification_cq, void* tag) {
    new NoPayloadAsyncRequest(registered_method, this, context, stream, call_cq,
                              notification_cq, tag);
  }

  void RequestAsyncGenericCall(GenericServerContext* context,
                               ServerAsyncStreamingInterface* stream,
                               CompletionQueue* call_cq,
                               ServerCompletionQueue* notification_cq,
                               void* tag) {
    new GenericAsyncRequest(this, context, stream, call_cq, notification_cq,
                            tag, true);
  }

  const int max_message_size_;

  // Completion queue.
  CompletionQueue cq_;

  // Sever status
  grpc::mutex mu_;
  bool started_;
  bool shutdown_;
  // The number of threads which are running callbacks.
  int num_running_cb_;
  grpc::condition_variable callback_cv_;

  std::list<SyncRequest>* sync_methods_;
  std::unique_ptr<RpcServiceMethod> unknown_method_;
  bool has_generic_service_;

  // Pointer to the c grpc server.
  grpc_server* const server_;

  ThreadPoolInterface* thread_pool_;
  // Whether the thread pool is created and owned by the server.
  bool thread_pool_owned_;
};

}  // namespace grpc

#endif  // GRPCXX_SERVER_H<|MERGE_RESOLUTION|>--- conflicted
+++ resolved
@@ -37,18 +37,14 @@
 #include <list>
 #include <memory>
 
+#include <grpc/compression.h>
 #include <grpc++/completion_queue.h>
 #include <grpc++/impl/call.h>
 #include <grpc++/impl/grpc_library.h>
 #include <grpc++/impl/sync.h>
-<<<<<<< HEAD
-#include <grpc++/status.h>
-#include <grpc/compression.h>
-=======
 #include <grpc++/security/server_credentials.h>
 #include <grpc++/support/config.h>
 #include <grpc++/support/status.h>
->>>>>>> 8df85003
 
 struct grpc_server;
 
@@ -104,16 +100,10 @@
   /// \param max_message_size Maximum message length that the channel can
   /// receive.
   Server(ThreadPoolInterface* thread_pool, bool thread_pool_owned,
-<<<<<<< HEAD
          int max_message_size, grpc_compression_options compression_options);
-  // Register a service. This call does not take ownership of the service.
-  // The service must exist for the lifetime of the Server instance.
-=======
-         int max_message_size);
 
   /// Register a service. This call does not take ownership of the service.
   /// The service must exist for the lifetime of the Server instance.
->>>>>>> 8df85003
   bool RegisterService(const grpc::string* host, RpcService* service);
 
   /// Register an asynchronous service. This call does not take ownership of the
