/*
 *
 * Copyright 2018 gRPC authors.
 *
 * Licensed under the Apache License, Version 2.0 (the "License");
 * you may not use this file except in compliance with the License.
 * You may obtain a copy of the License at
 *
 *     http://www.apache.org/licenses/LICENSE-2.0
 *
 * Unless required by applicable law or agreed to in writing, software
 * distributed under the License is distributed on an "AS IS" BASIS,
 * WITHOUT WARRANTIES OR CONDITIONS OF ANY KIND, either express or implied.
 * See the License for the specific language governing permissions and
 * limitations under the License.
 *
 */

#ifndef GRPCPP_IMPL_CODEGEN_INTERCEPTOR_H
#define GRPCPP_IMPL_CODEGEN_INTERCEPTOR_H

#include <grpc/impl/codegen/grpc_types.h>
#include <grpcpp/impl/codegen/byte_buffer.h>
#include <grpcpp/impl/codegen/config.h>
#include <grpcpp/impl/codegen/core_codegen_interface.h>
#include <grpcpp/impl/codegen/metadata_map.h>

namespace grpc {

class ChannelInterface;
class Status;

namespace experimental {

/// An enumeration of different possible points at which the \a Intercept
/// method of the \a Interceptor interface may be called. Any given call
/// to \a Intercept will include one or more of these hook points, and
/// each hook point makes certain types of information available to the
/// interceptor.
/// In these enumeration names, PRE_SEND means that an interception has taken
/// place between the time the application provided a certain type of data
/// (e.g., initial metadata, status) and the time that that data goes to the
/// other side. POST_SEND means that the data has been committed for going to
/// the other side (even if it has not yet been received at the other side).
/// PRE_RECV means an interception between the time that a certain
/// operation has been requested and it is available. POST_RECV means that a
/// result is available but has not yet been passed back to the application.
enum class InterceptionHookPoints {
  /// The first three in this list are for clients and servers
  PRE_SEND_INITIAL_METADATA,
  PRE_SEND_MESSAGE,
  POST_SEND_MESSAGE,
  PRE_SEND_STATUS,  // server only
  PRE_SEND_CLOSE,   // client only: WritesDone for stream; after write in unary
  /// The following three are for hijacked clients only and can only be
  /// registered by the global interceptor
  PRE_RECV_INITIAL_METADATA,
  PRE_RECV_MESSAGE,
  PRE_RECV_STATUS,
  /// The following two are for all clients and servers
  POST_RECV_INITIAL_METADATA,
  POST_RECV_MESSAGE,
  POST_RECV_STATUS,  // client only
  POST_RECV_CLOSE,   // server only
  /// This is a special hook point available to both clients and servers when
  /// TryCancel() is performed.
  ///  - No other hook points will be present along with this.
  ///  - It is illegal for an interceptor to block/delay this operation.
  ///  - ALL interceptors see this hook point irrespective of whether the
  ///    RPC was hijacked or not.
  PRE_SEND_CANCEL,
  NUM_INTERCEPTION_HOOKS
};

/// Class that is passed as an argument to the \a Intercept method
/// of the application's \a Interceptor interface implementation. It has five
/// purposes:
///   1. Indicate which hook points are present at a specific interception
///   2. Allow an interceptor to inform the library that an RPC should
///      continue to the next stage of its processing (which may be another
///      interceptor or the main path of the library)
///   3. Allow an interceptor to hijack the processing of the RPC (only for
///      client-side RPCs with PRE_SEND_INITIAL_METADATA) so that it does not
///      proceed with normal processing beyond that stage
///   4. Access the relevant fields of an RPC at each interception point
///   5. Set some fields of an RPC at each interception point, when possible
class InterceptorBatchMethods {
 public:
  virtual ~InterceptorBatchMethods(){};
  /// Determine whether the current batch has an interception hook point
  /// of type \a type
  virtual bool QueryInterceptionHookPoint(InterceptionHookPoints type) = 0;
  /// Signal that the interceptor is done intercepting the current batch of the
  /// RPC. Every interceptor must either call Proceed or Hijack on each
  /// interception. In most cases, only Proceed will be used. Explicit use of
  /// Proceed is what enables interceptors to delay the processing of RPCs
  /// while they perform other work.
  /// Proceed is a no-op if the batch contains PRE_SEND_CANCEL. Simply returning
  /// from the Intercept method does the job of continuing the RPC in this case.
  /// This is because PRE_SEND_CANCEL is always in a separate batch and is not
  /// allowed to be delayed.
  virtual void Proceed() = 0;
  /// Indicate that the interceptor has hijacked the RPC (only valid if the
  /// batch contains send_initial_metadata on the client side). Later
  /// interceptors in the interceptor list will not be called. Later batches
  /// on the same RPC will go through interception, but only up to the point
  /// of the hijacking interceptor.
  virtual void Hijack() = 0;

  /// Returns a modifable ByteBuffer holding the serialized form of the message
  /// that is going to be sent. Valid for PRE_SEND_MESSAGE interceptions.
  /// A return value of nullptr indicates that this ByteBuffer is not valid.
  virtual ByteBuffer* GetSerializedSendMessage() = 0;

  /// Returns a non-modifiable pointer to the original non-serialized form of
  /// the message. Valid for PRE_SEND_MESSAGE interceptions. A return value of
  /// nullptr indicates that this field is not valid. Also note that this is
  /// only supported for sync and callback APIs at the present moment.
  virtual const void* GetSendMessage() = 0;

  /// Checks whether the SEND MESSAGE op succeeded. Valid for POST_SEND_MESSAGE
  /// interceptions.
  virtual bool GetSendMessageStatus() = 0;

  /// Returns a modifiable multimap of the initial metadata to be sent. Valid
  /// for PRE_SEND_INITIAL_METADATA interceptions. A value of nullptr indicates
  /// that this field is not valid.
  virtual std::multimap<grpc::string, grpc::string>*
  GetSendInitialMetadata() = 0;

  /// Returns the status to be sent. Valid for PRE_SEND_STATUS interceptions.
  virtual Status GetSendStatus() = 0;

  /// Overwrites the status with \a status. Valid for PRE_SEND_STATUS
  /// interceptions.
  virtual void ModifySendStatus(const Status& status) = 0;

  /// Returns a modifiable multimap of the trailing metadata to be sent. Valid
  /// for PRE_SEND_STATUS interceptions. A value of nullptr indicates
  /// that this field is not valid.
  virtual std::multimap<grpc::string, grpc::string>*
  GetSendTrailingMetadata() = 0;

  /// Returns a pointer to the modifiable received message. Note that the
  /// message is already deserialized but the type is not set; the interceptor
  /// should static_cast to the appropriate type before using it. This is valid
  /// for POST_RECV_MESSAGE interceptions; nullptr for not valid
  virtual void* GetRecvMessage() = 0;

  /// Returns a modifiable multimap of the received initial metadata.
  /// Valid for POST_RECV_INITIAL_METADATA interceptions; nullptr if not valid
  virtual std::multimap<grpc::string_ref, grpc::string_ref>*
  GetRecvInitialMetadata() = 0;

  /// Returns a modifiable view of the received status on POST_RECV_STATUS
  /// interceptions; nullptr if not valid.
  virtual Status* GetRecvStatus() = 0;

  /// Returns a modifiable multimap of the received trailing metadata on
  /// POST_RECV_STATUS interceptions; nullptr if not valid
  virtual std::multimap<grpc::string_ref, grpc::string_ref>*
  GetRecvTrailingMetadata() = 0;

  /// Gets an intercepted channel. When a call is started on this interceptor,
  /// only interceptors after the current interceptor are created from the
  /// factory objects registered with the channel. This allows calls to be
  /// started from interceptors without infinite regress through the interceptor
  /// list.
  virtual std::unique_ptr<ChannelInterface> GetInterceptedChannel() = 0;

<<<<<<< HEAD
  /// On a hijacked RPC, an interceptor can decide to fail a PRE_RECV_MESSAGE
  /// op. This would be a signal to the reader that there will be no more
  /// messages, or the stream has failed or been cancelled.
  virtual void FailHijackedRecvMessage() = 0;
=======
  // On a hijacked RPC/ to-be hijacked RPC, this can be called to fail a SEND
  // MESSAGE op
  virtual void FailHijackedSendMessage() = 0;
>>>>>>> 6de81f54
};

/// Interface for an interceptor. Interceptor authors must create a class
/// that derives from this parent class.
class Interceptor {
 public:
  virtual ~Interceptor() {}

  /// The one public method of an Interceptor interface. Override this to
  /// trigger the desired actions at the hook points described above.
  virtual void Intercept(InterceptorBatchMethods* methods) = 0;
};

}  // namespace experimental
}  // namespace grpc

#endif  // GRPCPP_IMPL_CODEGEN_INTERCEPTOR_H<|MERGE_RESOLUTION|>--- conflicted
+++ resolved
@@ -168,16 +168,14 @@
   /// list.
   virtual std::unique_ptr<ChannelInterface> GetInterceptedChannel() = 0;
 
-<<<<<<< HEAD
   /// On a hijacked RPC, an interceptor can decide to fail a PRE_RECV_MESSAGE
   /// op. This would be a signal to the reader that there will be no more
   /// messages, or the stream has failed or been cancelled.
   virtual void FailHijackedRecvMessage() = 0;
-=======
-  // On a hijacked RPC/ to-be hijacked RPC, this can be called to fail a SEND
-  // MESSAGE op
+
+  /// On a hijacked RPC/ to-be hijacked RPC, this can be called to fail a SEND
+  /// MESSAGE op
   virtual void FailHijackedSendMessage() = 0;
->>>>>>> 6de81f54
 };
 
 /// Interface for an interceptor. Interceptor authors must create a class
