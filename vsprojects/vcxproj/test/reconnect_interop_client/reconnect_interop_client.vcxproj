--- conflicted
+++ resolved
@@ -158,55 +158,29 @@
   </ItemDefinitionGroup>
 
   <ItemGroup>
-<<<<<<< HEAD
-    <ClCompile Include="..\..\..\..\src\proto\grpc\testing\empty.pb.cc">
-    </ClCompile>
-    <ClInclude Include="..\..\..\..\src\proto\grpc\testing\empty.pb.h">
-    </ClInclude>
-    <ClCompile Include="..\..\..\..\src\proto\grpc\testing\empty.grpc.pb.cc">
-    </ClCompile>
-    <ClInclude Include="..\..\..\..\src\proto\grpc\testing\empty.grpc.pb.h">
-    </ClInclude>
-    <ClCompile Include="..\..\..\..\src\proto\grpc\testing\messages.pb.cc">
-    </ClCompile>
-    <ClInclude Include="..\..\..\..\src\proto\grpc\testing\messages.pb.h">
-    </ClInclude>
-    <ClCompile Include="..\..\..\..\src\proto\grpc\testing\messages.grpc.pb.cc">
-    </ClCompile>
-    <ClInclude Include="..\..\..\..\src\proto\grpc\testing\messages.grpc.pb.h">
-    </ClInclude>
-    <ClCompile Include="..\..\..\..\src\proto\grpc\testing\test.pb.cc">
-    </ClCompile>
-    <ClInclude Include="..\..\..\..\src\proto\grpc\testing\test.pb.h">
-    </ClInclude>
-    <ClCompile Include="..\..\..\..\src\proto\grpc\testing\test.grpc.pb.cc">
-    </ClCompile>
-    <ClInclude Include="..\..\..\..\src\proto\grpc\testing\test.grpc.pb.h">
-=======
-    <ClCompile Include="$(SolutionDir)\..\test\proto\empty.pb.cc">
-    </ClCompile>
-    <ClInclude Include="$(SolutionDir)\..\test\proto\empty.pb.h">
-    </ClInclude>
-    <ClCompile Include="$(SolutionDir)\..\test\proto\empty.grpc.pb.cc">
-    </ClCompile>
-    <ClInclude Include="$(SolutionDir)\..\test\proto\empty.grpc.pb.h">
-    </ClInclude>
-    <ClCompile Include="$(SolutionDir)\..\test\proto\messages.pb.cc">
-    </ClCompile>
-    <ClInclude Include="$(SolutionDir)\..\test\proto\messages.pb.h">
-    </ClInclude>
-    <ClCompile Include="$(SolutionDir)\..\test\proto\messages.grpc.pb.cc">
-    </ClCompile>
-    <ClInclude Include="$(SolutionDir)\..\test\proto\messages.grpc.pb.h">
-    </ClInclude>
-    <ClCompile Include="$(SolutionDir)\..\test\proto\test.pb.cc">
-    </ClCompile>
-    <ClInclude Include="$(SolutionDir)\..\test\proto\test.pb.h">
-    </ClInclude>
-    <ClCompile Include="$(SolutionDir)\..\test\proto\test.grpc.pb.cc">
-    </ClCompile>
-    <ClInclude Include="$(SolutionDir)\..\test\proto\test.grpc.pb.h">
->>>>>>> 67f23d78
+    <ClCompile Include="$(SolutionDir)\..\src\proto\grpc\testing\empty.pb.cc">
+    </ClCompile>
+    <ClInclude Include="$(SolutionDir)\..\src\proto\grpc\testing\empty.pb.h">
+    </ClInclude>
+    <ClCompile Include="$(SolutionDir)\..\src\proto\grpc\testing\empty.grpc.pb.cc">
+    </ClCompile>
+    <ClInclude Include="$(SolutionDir)\..\src\proto\grpc\testing\empty.grpc.pb.h">
+    </ClInclude>
+    <ClCompile Include="$(SolutionDir)\..\src\proto\grpc\testing\messages.pb.cc">
+    </ClCompile>
+    <ClInclude Include="$(SolutionDir)\..\src\proto\grpc\testing\messages.pb.h">
+    </ClInclude>
+    <ClCompile Include="$(SolutionDir)\..\src\proto\grpc\testing\messages.grpc.pb.cc">
+    </ClCompile>
+    <ClInclude Include="$(SolutionDir)\..\src\proto\grpc\testing\messages.grpc.pb.h">
+    </ClInclude>
+    <ClCompile Include="$(SolutionDir)\..\src\proto\grpc\testing\test.pb.cc">
+    </ClCompile>
+    <ClInclude Include="$(SolutionDir)\..\src\proto\grpc\testing\test.pb.h">
+    </ClInclude>
+    <ClCompile Include="$(SolutionDir)\..\src\proto\grpc\testing\test.grpc.pb.cc">
+    </ClCompile>
+    <ClInclude Include="$(SolutionDir)\..\src\proto\grpc\testing\test.grpc.pb.h">
     </ClInclude>
     <ClCompile Include="$(SolutionDir)\..\test\cpp\interop\reconnect_interop_client.cc">
     </ClCompile>
