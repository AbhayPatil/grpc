<?xml version="1.0" encoding="utf-8"?>
<Project ToolsVersion="4.0" xmlns="http://schemas.microsoft.com/developer/msbuild/2003">
  <ItemGroup>
    <ClCompile Include="$(SolutionDir)\..\src\core\lib\surface\init.c">
      <Filter>src\core\lib\surface</Filter>
    </ClCompile>
    <ClCompile Include="$(SolutionDir)\..\src\core\lib\channel\channel_args.c">
      <Filter>src\core\lib\channel</Filter>
    </ClCompile>
    <ClCompile Include="$(SolutionDir)\..\src\core\lib\channel\channel_stack.c">
      <Filter>src\core\lib\channel</Filter>
    </ClCompile>
    <ClCompile Include="$(SolutionDir)\..\src\core\lib\channel\channel_stack_builder.c">
      <Filter>src\core\lib\channel</Filter>
    </ClCompile>
    <ClCompile Include="$(SolutionDir)\..\src\core\lib\channel\connected_channel.c">
      <Filter>src\core\lib\channel</Filter>
    </ClCompile>
    <ClCompile Include="$(SolutionDir)\..\src\core\lib\channel\handshaker.c">
      <Filter>src\core\lib\channel</Filter>
    </ClCompile>
    <ClCompile Include="$(SolutionDir)\..\src\core\lib\channel\handshaker_factory.c">
      <Filter>src\core\lib\channel</Filter>
    </ClCompile>
    <ClCompile Include="$(SolutionDir)\..\src\core\lib\channel\handshaker_registry.c">
      <Filter>src\core\lib\channel</Filter>
    </ClCompile>
    <ClCompile Include="$(SolutionDir)\..\src\core\lib\compression\compression.c">
      <Filter>src\core\lib\compression</Filter>
    </ClCompile>
    <ClCompile Include="$(SolutionDir)\..\src\core\lib\compression\message_compress.c">
      <Filter>src\core\lib\compression</Filter>
    </ClCompile>
    <ClCompile Include="$(SolutionDir)\..\src\core\lib\compression\stream_compression.c">
      <Filter>src\core\lib\compression</Filter>
    </ClCompile>
    <ClCompile Include="$(SolutionDir)\..\src\core\lib\http\format_request.c">
      <Filter>src\core\lib\http</Filter>
    </ClCompile>
    <ClCompile Include="$(SolutionDir)\..\src\core\lib\http\httpcli.c">
      <Filter>src\core\lib\http</Filter>
    </ClCompile>
    <ClCompile Include="$(SolutionDir)\..\src\core\lib\http\parser.c">
      <Filter>src\core\lib\http</Filter>
    </ClCompile>
    <ClCompile Include="$(SolutionDir)\..\src\core\lib\iomgr\closure.c">
      <Filter>src\core\lib\iomgr</Filter>
    </ClCompile>
    <ClCompile Include="$(SolutionDir)\..\src\core\lib\iomgr\combiner.c">
      <Filter>src\core\lib\iomgr</Filter>
    </ClCompile>
    <ClCompile Include="$(SolutionDir)\..\src\core\lib\iomgr\endpoint.c">
      <Filter>src\core\lib\iomgr</Filter>
    </ClCompile>
    <ClCompile Include="$(SolutionDir)\..\src\core\lib\iomgr\endpoint_pair_posix.c">
      <Filter>src\core\lib\iomgr</Filter>
    </ClCompile>
    <ClCompile Include="$(SolutionDir)\..\src\core\lib\iomgr\endpoint_pair_uv.c">
      <Filter>src\core\lib\iomgr</Filter>
    </ClCompile>
    <ClCompile Include="$(SolutionDir)\..\src\core\lib\iomgr\endpoint_pair_windows.c">
      <Filter>src\core\lib\iomgr</Filter>
    </ClCompile>
    <ClCompile Include="$(SolutionDir)\..\src\core\lib\iomgr\error.c">
      <Filter>src\core\lib\iomgr</Filter>
    </ClCompile>
    <ClCompile Include="$(SolutionDir)\..\src\core\lib\iomgr\ev_epoll1_linux.c">
      <Filter>src\core\lib\iomgr</Filter>
    </ClCompile>
    <ClCompile Include="$(SolutionDir)\..\src\core\lib\iomgr\ev_epoll_limited_pollers_linux.c">
      <Filter>src\core\lib\iomgr</Filter>
    </ClCompile>
    <ClCompile Include="$(SolutionDir)\..\src\core\lib\iomgr\ev_epoll_thread_pool_linux.c">
      <Filter>src\core\lib\iomgr</Filter>
    </ClCompile>
    <ClCompile Include="$(SolutionDir)\..\src\core\lib\iomgr\ev_epollex_linux.c">
      <Filter>src\core\lib\iomgr</Filter>
    </ClCompile>
    <ClCompile Include="$(SolutionDir)\..\src\core\lib\iomgr\ev_epollsig_linux.c">
      <Filter>src\core\lib\iomgr</Filter>
    </ClCompile>
    <ClCompile Include="$(SolutionDir)\..\src\core\lib\iomgr\ev_poll_posix.c">
      <Filter>src\core\lib\iomgr</Filter>
    </ClCompile>
    <ClCompile Include="$(SolutionDir)\..\src\core\lib\iomgr\ev_posix.c">
      <Filter>src\core\lib\iomgr</Filter>
    </ClCompile>
    <ClCompile Include="$(SolutionDir)\..\src\core\lib\iomgr\ev_windows.c">
      <Filter>src\core\lib\iomgr</Filter>
    </ClCompile>
    <ClCompile Include="$(SolutionDir)\..\src\core\lib\iomgr\exec_ctx.c">
      <Filter>src\core\lib\iomgr</Filter>
    </ClCompile>
    <ClCompile Include="$(SolutionDir)\..\src\core\lib\iomgr\executor.c">
      <Filter>src\core\lib\iomgr</Filter>
    </ClCompile>
    <ClCompile Include="$(SolutionDir)\..\src\core\lib\iomgr\iocp_windows.c">
      <Filter>src\core\lib\iomgr</Filter>
    </ClCompile>
    <ClCompile Include="$(SolutionDir)\..\src\core\lib\iomgr\iomgr.c">
      <Filter>src\core\lib\iomgr</Filter>
    </ClCompile>
    <ClCompile Include="$(SolutionDir)\..\src\core\lib\iomgr\iomgr_posix.c">
      <Filter>src\core\lib\iomgr</Filter>
    </ClCompile>
    <ClCompile Include="$(SolutionDir)\..\src\core\lib\iomgr\iomgr_uv.c">
      <Filter>src\core\lib\iomgr</Filter>
    </ClCompile>
    <ClCompile Include="$(SolutionDir)\..\src\core\lib\iomgr\iomgr_windows.c">
      <Filter>src\core\lib\iomgr</Filter>
    </ClCompile>
    <ClCompile Include="$(SolutionDir)\..\src\core\lib\iomgr\is_epollexclusive_available.c">
      <Filter>src\core\lib\iomgr</Filter>
    </ClCompile>
    <ClCompile Include="$(SolutionDir)\..\src\core\lib\iomgr\load_file.c">
      <Filter>src\core\lib\iomgr</Filter>
    </ClCompile>
    <ClCompile Include="$(SolutionDir)\..\src\core\lib\iomgr\lockfree_event.c">
      <Filter>src\core\lib\iomgr</Filter>
    </ClCompile>
    <ClCompile Include="$(SolutionDir)\..\src\core\lib\iomgr\network_status_tracker.c">
      <Filter>src\core\lib\iomgr</Filter>
    </ClCompile>
    <ClCompile Include="$(SolutionDir)\..\src\core\lib\iomgr\polling_entity.c">
      <Filter>src\core\lib\iomgr</Filter>
    </ClCompile>
    <ClCompile Include="$(SolutionDir)\..\src\core\lib\iomgr\pollset_set_uv.c">
      <Filter>src\core\lib\iomgr</Filter>
    </ClCompile>
    <ClCompile Include="$(SolutionDir)\..\src\core\lib\iomgr\pollset_set_windows.c">
      <Filter>src\core\lib\iomgr</Filter>
    </ClCompile>
    <ClCompile Include="$(SolutionDir)\..\src\core\lib\iomgr\pollset_uv.c">
      <Filter>src\core\lib\iomgr</Filter>
    </ClCompile>
    <ClCompile Include="$(SolutionDir)\..\src\core\lib\iomgr\pollset_windows.c">
      <Filter>src\core\lib\iomgr</Filter>
    </ClCompile>
    <ClCompile Include="$(SolutionDir)\..\src\core\lib\iomgr\resolve_address_posix.c">
      <Filter>src\core\lib\iomgr</Filter>
    </ClCompile>
    <ClCompile Include="$(SolutionDir)\..\src\core\lib\iomgr\resolve_address_uv.c">
      <Filter>src\core\lib\iomgr</Filter>
    </ClCompile>
    <ClCompile Include="$(SolutionDir)\..\src\core\lib\iomgr\resolve_address_windows.c">
      <Filter>src\core\lib\iomgr</Filter>
    </ClCompile>
    <ClCompile Include="$(SolutionDir)\..\src\core\lib\iomgr\resource_quota.c">
      <Filter>src\core\lib\iomgr</Filter>
    </ClCompile>
    <ClCompile Include="$(SolutionDir)\..\src\core\lib\iomgr\sockaddr_utils.c">
      <Filter>src\core\lib\iomgr</Filter>
    </ClCompile>
    <ClCompile Include="$(SolutionDir)\..\src\core\lib\iomgr\socket_factory_posix.c">
      <Filter>src\core\lib\iomgr</Filter>
    </ClCompile>
    <ClCompile Include="$(SolutionDir)\..\src\core\lib\iomgr\socket_mutator.c">
      <Filter>src\core\lib\iomgr</Filter>
    </ClCompile>
    <ClCompile Include="$(SolutionDir)\..\src\core\lib\iomgr\socket_utils_common_posix.c">
      <Filter>src\core\lib\iomgr</Filter>
    </ClCompile>
    <ClCompile Include="$(SolutionDir)\..\src\core\lib\iomgr\socket_utils_linux.c">
      <Filter>src\core\lib\iomgr</Filter>
    </ClCompile>
    <ClCompile Include="$(SolutionDir)\..\src\core\lib\iomgr\socket_utils_posix.c">
      <Filter>src\core\lib\iomgr</Filter>
    </ClCompile>
    <ClCompile Include="$(SolutionDir)\..\src\core\lib\iomgr\socket_utils_uv.c">
      <Filter>src\core\lib\iomgr</Filter>
    </ClCompile>
    <ClCompile Include="$(SolutionDir)\..\src\core\lib\iomgr\socket_utils_windows.c">
      <Filter>src\core\lib\iomgr</Filter>
    </ClCompile>
    <ClCompile Include="$(SolutionDir)\..\src\core\lib\iomgr\socket_windows.c">
      <Filter>src\core\lib\iomgr</Filter>
    </ClCompile>
    <ClCompile Include="$(SolutionDir)\..\src\core\lib\iomgr\tcp_client_posix.c">
      <Filter>src\core\lib\iomgr</Filter>
    </ClCompile>
    <ClCompile Include="$(SolutionDir)\..\src\core\lib\iomgr\tcp_client_uv.c">
      <Filter>src\core\lib\iomgr</Filter>
    </ClCompile>
    <ClCompile Include="$(SolutionDir)\..\src\core\lib\iomgr\tcp_client_windows.c">
      <Filter>src\core\lib\iomgr</Filter>
    </ClCompile>
    <ClCompile Include="$(SolutionDir)\..\src\core\lib\iomgr\tcp_posix.c">
      <Filter>src\core\lib\iomgr</Filter>
    </ClCompile>
    <ClCompile Include="$(SolutionDir)\..\src\core\lib\iomgr\tcp_server_posix.c">
      <Filter>src\core\lib\iomgr</Filter>
    </ClCompile>
    <ClCompile Include="$(SolutionDir)\..\src\core\lib\iomgr\tcp_server_utils_posix_common.c">
      <Filter>src\core\lib\iomgr</Filter>
    </ClCompile>
    <ClCompile Include="$(SolutionDir)\..\src\core\lib\iomgr\tcp_server_utils_posix_ifaddrs.c">
      <Filter>src\core\lib\iomgr</Filter>
    </ClCompile>
    <ClCompile Include="$(SolutionDir)\..\src\core\lib\iomgr\tcp_server_utils_posix_noifaddrs.c">
      <Filter>src\core\lib\iomgr</Filter>
    </ClCompile>
    <ClCompile Include="$(SolutionDir)\..\src\core\lib\iomgr\tcp_server_uv.c">
      <Filter>src\core\lib\iomgr</Filter>
    </ClCompile>
    <ClCompile Include="$(SolutionDir)\..\src\core\lib\iomgr\tcp_server_windows.c">
      <Filter>src\core\lib\iomgr</Filter>
    </ClCompile>
    <ClCompile Include="$(SolutionDir)\..\src\core\lib\iomgr\tcp_uv.c">
      <Filter>src\core\lib\iomgr</Filter>
    </ClCompile>
    <ClCompile Include="$(SolutionDir)\..\src\core\lib\iomgr\tcp_windows.c">
      <Filter>src\core\lib\iomgr</Filter>
    </ClCompile>
    <ClCompile Include="$(SolutionDir)\..\src\core\lib\iomgr\time_averaged_stats.c">
      <Filter>src\core\lib\iomgr</Filter>
    </ClCompile>
    <ClCompile Include="$(SolutionDir)\..\src\core\lib\iomgr\timer_generic.c">
      <Filter>src\core\lib\iomgr</Filter>
    </ClCompile>
    <ClCompile Include="$(SolutionDir)\..\src\core\lib\iomgr\timer_heap.c">
      <Filter>src\core\lib\iomgr</Filter>
    </ClCompile>
    <ClCompile Include="$(SolutionDir)\..\src\core\lib\iomgr\timer_manager.c">
      <Filter>src\core\lib\iomgr</Filter>
    </ClCompile>
    <ClCompile Include="$(SolutionDir)\..\src\core\lib\iomgr\timer_uv.c">
      <Filter>src\core\lib\iomgr</Filter>
    </ClCompile>
    <ClCompile Include="$(SolutionDir)\..\src\core\lib\iomgr\udp_server.c">
      <Filter>src\core\lib\iomgr</Filter>
    </ClCompile>
    <ClCompile Include="$(SolutionDir)\..\src\core\lib\iomgr\unix_sockets_posix.c">
      <Filter>src\core\lib\iomgr</Filter>
    </ClCompile>
    <ClCompile Include="$(SolutionDir)\..\src\core\lib\iomgr\unix_sockets_posix_noop.c">
      <Filter>src\core\lib\iomgr</Filter>
    </ClCompile>
    <ClCompile Include="$(SolutionDir)\..\src\core\lib\iomgr\wakeup_fd_cv.c">
      <Filter>src\core\lib\iomgr</Filter>
    </ClCompile>
    <ClCompile Include="$(SolutionDir)\..\src\core\lib\iomgr\wakeup_fd_eventfd.c">
      <Filter>src\core\lib\iomgr</Filter>
    </ClCompile>
    <ClCompile Include="$(SolutionDir)\..\src\core\lib\iomgr\wakeup_fd_nospecial.c">
      <Filter>src\core\lib\iomgr</Filter>
    </ClCompile>
    <ClCompile Include="$(SolutionDir)\..\src\core\lib\iomgr\wakeup_fd_pipe.c">
      <Filter>src\core\lib\iomgr</Filter>
    </ClCompile>
    <ClCompile Include="$(SolutionDir)\..\src\core\lib\iomgr\wakeup_fd_posix.c">
      <Filter>src\core\lib\iomgr</Filter>
    </ClCompile>
    <ClCompile Include="$(SolutionDir)\..\src\core\lib\json\json.c">
      <Filter>src\core\lib\json</Filter>
    </ClCompile>
    <ClCompile Include="$(SolutionDir)\..\src\core\lib\json\json_reader.c">
      <Filter>src\core\lib\json</Filter>
    </ClCompile>
    <ClCompile Include="$(SolutionDir)\..\src\core\lib\json\json_string.c">
      <Filter>src\core\lib\json</Filter>
    </ClCompile>
    <ClCompile Include="$(SolutionDir)\..\src\core\lib\json\json_writer.c">
      <Filter>src\core\lib\json</Filter>
    </ClCompile>
    <ClCompile Include="$(SolutionDir)\..\src\core\lib\slice\b64.c">
      <Filter>src\core\lib\slice</Filter>
    </ClCompile>
    <ClCompile Include="$(SolutionDir)\..\src\core\lib\slice\percent_encoding.c">
      <Filter>src\core\lib\slice</Filter>
    </ClCompile>
    <ClCompile Include="$(SolutionDir)\..\src\core\lib\slice\slice.c">
      <Filter>src\core\lib\slice</Filter>
    </ClCompile>
    <ClCompile Include="$(SolutionDir)\..\src\core\lib\slice\slice_buffer.c">
      <Filter>src\core\lib\slice</Filter>
    </ClCompile>
    <ClCompile Include="$(SolutionDir)\..\src\core\lib\slice\slice_hash_table.c">
      <Filter>src\core\lib\slice</Filter>
    </ClCompile>
    <ClCompile Include="$(SolutionDir)\..\src\core\lib\slice\slice_intern.c">
      <Filter>src\core\lib\slice</Filter>
    </ClCompile>
    <ClCompile Include="$(SolutionDir)\..\src\core\lib\slice\slice_string_helpers.c">
      <Filter>src\core\lib\slice</Filter>
    </ClCompile>
    <ClCompile Include="$(SolutionDir)\..\src\core\lib\surface\alarm.c">
      <Filter>src\core\lib\surface</Filter>
    </ClCompile>
    <ClCompile Include="$(SolutionDir)\..\src\core\lib\surface\api_trace.c">
      <Filter>src\core\lib\surface</Filter>
    </ClCompile>
    <ClCompile Include="$(SolutionDir)\..\src\core\lib\surface\byte_buffer.c">
      <Filter>src\core\lib\surface</Filter>
    </ClCompile>
    <ClCompile Include="$(SolutionDir)\..\src\core\lib\surface\byte_buffer_reader.c">
      <Filter>src\core\lib\surface</Filter>
    </ClCompile>
    <ClCompile Include="$(SolutionDir)\..\src\core\lib\surface\call.c">
      <Filter>src\core\lib\surface</Filter>
    </ClCompile>
    <ClCompile Include="$(SolutionDir)\..\src\core\lib\surface\call_details.c">
      <Filter>src\core\lib\surface</Filter>
    </ClCompile>
    <ClCompile Include="$(SolutionDir)\..\src\core\lib\surface\call_log_batch.c">
      <Filter>src\core\lib\surface</Filter>
    </ClCompile>
    <ClCompile Include="$(SolutionDir)\..\src\core\lib\surface\channel.c">
      <Filter>src\core\lib\surface</Filter>
    </ClCompile>
    <ClCompile Include="$(SolutionDir)\..\src\core\lib\surface\channel_init.c">
      <Filter>src\core\lib\surface</Filter>
    </ClCompile>
    <ClCompile Include="$(SolutionDir)\..\src\core\lib\surface\channel_ping.c">
      <Filter>src\core\lib\surface</Filter>
    </ClCompile>
    <ClCompile Include="$(SolutionDir)\..\src\core\lib\surface\channel_stack_type.c">
      <Filter>src\core\lib\surface</Filter>
    </ClCompile>
    <ClCompile Include="$(SolutionDir)\..\src\core\lib\surface\completion_queue.c">
      <Filter>src\core\lib\surface</Filter>
    </ClCompile>
    <ClCompile Include="$(SolutionDir)\..\src\core\lib\surface\completion_queue_factory.c">
      <Filter>src\core\lib\surface</Filter>
    </ClCompile>
    <ClCompile Include="$(SolutionDir)\..\src\core\lib\surface\event_string.c">
      <Filter>src\core\lib\surface</Filter>
    </ClCompile>
    <ClCompile Include="$(SolutionDir)\..\src\core\lib\surface\lame_client.cc">
      <Filter>src\core\lib\surface</Filter>
    </ClCompile>
    <ClCompile Include="$(SolutionDir)\..\src\core\lib\surface\metadata_array.c">
      <Filter>src\core\lib\surface</Filter>
    </ClCompile>
    <ClCompile Include="$(SolutionDir)\..\src\core\lib\surface\server.c">
      <Filter>src\core\lib\surface</Filter>
    </ClCompile>
    <ClCompile Include="$(SolutionDir)\..\src\core\lib\surface\validate_metadata.c">
      <Filter>src\core\lib\surface</Filter>
    </ClCompile>
    <ClCompile Include="$(SolutionDir)\..\src\core\lib\surface\version.c">
      <Filter>src\core\lib\surface</Filter>
    </ClCompile>
    <ClCompile Include="$(SolutionDir)\..\src\core\lib\transport\bdp_estimator.c">
      <Filter>src\core\lib\transport</Filter>
    </ClCompile>
    <ClCompile Include="$(SolutionDir)\..\src\core\lib\transport\byte_stream.c">
      <Filter>src\core\lib\transport</Filter>
    </ClCompile>
    <ClCompile Include="$(SolutionDir)\..\src\core\lib\transport\connectivity_state.c">
      <Filter>src\core\lib\transport</Filter>
    </ClCompile>
    <ClCompile Include="$(SolutionDir)\..\src\core\lib\transport\error_utils.c">
      <Filter>src\core\lib\transport</Filter>
    </ClCompile>
    <ClCompile Include="$(SolutionDir)\..\src\core\lib\transport\metadata.c">
      <Filter>src\core\lib\transport</Filter>
    </ClCompile>
    <ClCompile Include="$(SolutionDir)\..\src\core\lib\transport\metadata_batch.c">
      <Filter>src\core\lib\transport</Filter>
    </ClCompile>
    <ClCompile Include="$(SolutionDir)\..\src\core\lib\transport\pid_controller.c">
      <Filter>src\core\lib\transport</Filter>
    </ClCompile>
    <ClCompile Include="$(SolutionDir)\..\src\core\lib\transport\service_config.c">
      <Filter>src\core\lib\transport</Filter>
    </ClCompile>
    <ClCompile Include="$(SolutionDir)\..\src\core\lib\transport\static_metadata.c">
      <Filter>src\core\lib\transport</Filter>
    </ClCompile>
    <ClCompile Include="$(SolutionDir)\..\src\core\lib\transport\status_conversion.c">
      <Filter>src\core\lib\transport</Filter>
    </ClCompile>
    <ClCompile Include="$(SolutionDir)\..\src\core\lib\transport\timeout_encoding.c">
      <Filter>src\core\lib\transport</Filter>
    </ClCompile>
    <ClCompile Include="$(SolutionDir)\..\src\core\lib\transport\transport.c">
      <Filter>src\core\lib\transport</Filter>
    </ClCompile>
    <ClCompile Include="$(SolutionDir)\..\src\core\lib\transport\transport_op_string.c">
      <Filter>src\core\lib\transport</Filter>
    </ClCompile>
    <ClCompile Include="$(SolutionDir)\..\src\core\lib\debug\trace.c">
      <Filter>src\core\lib\debug</Filter>
    </ClCompile>
    <ClCompile Include="$(SolutionDir)\..\src\core\ext\transport\chttp2\server\secure\server_secure_chttp2.c">
      <Filter>src\core\ext\transport\chttp2\server\secure</Filter>
    </ClCompile>
    <ClCompile Include="$(SolutionDir)\..\src\core\ext\transport\chttp2\transport\bin_decoder.c">
      <Filter>src\core\ext\transport\chttp2\transport</Filter>
    </ClCompile>
    <ClCompile Include="$(SolutionDir)\..\src\core\ext\transport\chttp2\transport\bin_encoder.c">
      <Filter>src\core\ext\transport\chttp2\transport</Filter>
    </ClCompile>
    <ClCompile Include="$(SolutionDir)\..\src\core\ext\transport\chttp2\transport\chttp2_plugin.c">
      <Filter>src\core\ext\transport\chttp2\transport</Filter>
    </ClCompile>
    <ClCompile Include="$(SolutionDir)\..\src\core\ext\transport\chttp2\transport\chttp2_transport.c">
      <Filter>src\core\ext\transport\chttp2\transport</Filter>
    </ClCompile>
    <ClCompile Include="$(SolutionDir)\..\src\core\ext\transport\chttp2\transport\frame_data.c">
      <Filter>src\core\ext\transport\chttp2\transport</Filter>
    </ClCompile>
    <ClCompile Include="$(SolutionDir)\..\src\core\ext\transport\chttp2\transport\frame_goaway.c">
      <Filter>src\core\ext\transport\chttp2\transport</Filter>
    </ClCompile>
    <ClCompile Include="$(SolutionDir)\..\src\core\ext\transport\chttp2\transport\frame_ping.c">
      <Filter>src\core\ext\transport\chttp2\transport</Filter>
    </ClCompile>
    <ClCompile Include="$(SolutionDir)\..\src\core\ext\transport\chttp2\transport\frame_rst_stream.c">
      <Filter>src\core\ext\transport\chttp2\transport</Filter>
    </ClCompile>
    <ClCompile Include="$(SolutionDir)\..\src\core\ext\transport\chttp2\transport\frame_settings.c">
      <Filter>src\core\ext\transport\chttp2\transport</Filter>
    </ClCompile>
    <ClCompile Include="$(SolutionDir)\..\src\core\ext\transport\chttp2\transport\frame_window_update.c">
      <Filter>src\core\ext\transport\chttp2\transport</Filter>
    </ClCompile>
    <ClCompile Include="$(SolutionDir)\..\src\core\ext\transport\chttp2\transport\hpack_encoder.c">
      <Filter>src\core\ext\transport\chttp2\transport</Filter>
    </ClCompile>
    <ClCompile Include="$(SolutionDir)\..\src\core\ext\transport\chttp2\transport\hpack_parser.c">
      <Filter>src\core\ext\transport\chttp2\transport</Filter>
    </ClCompile>
    <ClCompile Include="$(SolutionDir)\..\src\core\ext\transport\chttp2\transport\hpack_table.c">
      <Filter>src\core\ext\transport\chttp2\transport</Filter>
    </ClCompile>
    <ClCompile Include="$(SolutionDir)\..\src\core\ext\transport\chttp2\transport\http2_settings.c">
      <Filter>src\core\ext\transport\chttp2\transport</Filter>
    </ClCompile>
    <ClCompile Include="$(SolutionDir)\..\src\core\ext\transport\chttp2\transport\huffsyms.c">
      <Filter>src\core\ext\transport\chttp2\transport</Filter>
    </ClCompile>
    <ClCompile Include="$(SolutionDir)\..\src\core\ext\transport\chttp2\transport\incoming_metadata.c">
      <Filter>src\core\ext\transport\chttp2\transport</Filter>
    </ClCompile>
    <ClCompile Include="$(SolutionDir)\..\src\core\ext\transport\chttp2\transport\parsing.c">
      <Filter>src\core\ext\transport\chttp2\transport</Filter>
    </ClCompile>
    <ClCompile Include="$(SolutionDir)\..\src\core\ext\transport\chttp2\transport\stream_lists.c">
      <Filter>src\core\ext\transport\chttp2\transport</Filter>
    </ClCompile>
    <ClCompile Include="$(SolutionDir)\..\src\core\ext\transport\chttp2\transport\stream_map.c">
      <Filter>src\core\ext\transport\chttp2\transport</Filter>
    </ClCompile>
    <ClCompile Include="$(SolutionDir)\..\src\core\ext\transport\chttp2\transport\varint.c">
      <Filter>src\core\ext\transport\chttp2\transport</Filter>
    </ClCompile>
    <ClCompile Include="$(SolutionDir)\..\src\core\ext\transport\chttp2\transport\writing.c">
      <Filter>src\core\ext\transport\chttp2\transport</Filter>
    </ClCompile>
    <ClCompile Include="$(SolutionDir)\..\src\core\ext\transport\chttp2\alpn\alpn.c">
      <Filter>src\core\ext\transport\chttp2\alpn</Filter>
    </ClCompile>
    <ClCompile Include="$(SolutionDir)\..\src\core\ext\filters\http\client\http_client_filter.c">
      <Filter>src\core\ext\filters\http\client</Filter>
    </ClCompile>
    <ClCompile Include="$(SolutionDir)\..\src\core\ext\filters\http\http_filters_plugin.c">
      <Filter>src\core\ext\filters\http</Filter>
    </ClCompile>
    <ClCompile Include="$(SolutionDir)\..\src\core\ext\filters\http\message_compress\message_compress_filter.c">
      <Filter>src\core\ext\filters\http\message_compress</Filter>
    </ClCompile>
    <ClCompile Include="$(SolutionDir)\..\src\core\ext\filters\http\server\http_server_filter.c">
      <Filter>src\core\ext\filters\http\server</Filter>
    </ClCompile>
    <ClCompile Include="$(SolutionDir)\..\src\core\lib\http\httpcli_security_connector.c">
      <Filter>src\core\lib\http</Filter>
    </ClCompile>
    <ClCompile Include="$(SolutionDir)\..\src\core\lib\security\context\security_context.c">
      <Filter>src\core\lib\security\context</Filter>
    </ClCompile>
    <ClCompile Include="$(SolutionDir)\..\src\core\lib\security\credentials\composite\composite_credentials.c">
      <Filter>src\core\lib\security\credentials\composite</Filter>
    </ClCompile>
    <ClCompile Include="$(SolutionDir)\..\src\core\lib\security\credentials\credentials.c">
      <Filter>src\core\lib\security\credentials</Filter>
    </ClCompile>
    <ClCompile Include="$(SolutionDir)\..\src\core\lib\security\credentials\credentials_metadata.c">
      <Filter>src\core\lib\security\credentials</Filter>
    </ClCompile>
    <ClCompile Include="$(SolutionDir)\..\src\core\lib\security\credentials\fake\fake_credentials.c">
      <Filter>src\core\lib\security\credentials\fake</Filter>
    </ClCompile>
    <ClCompile Include="$(SolutionDir)\..\src\core\lib\security\credentials\google_default\credentials_generic.c">
      <Filter>src\core\lib\security\credentials\google_default</Filter>
    </ClCompile>
    <ClCompile Include="$(SolutionDir)\..\src\core\lib\security\credentials\google_default\google_default_credentials.c">
      <Filter>src\core\lib\security\credentials\google_default</Filter>
    </ClCompile>
    <ClCompile Include="$(SolutionDir)\..\src\core\lib\security\credentials\iam\iam_credentials.c">
      <Filter>src\core\lib\security\credentials\iam</Filter>
    </ClCompile>
    <ClCompile Include="$(SolutionDir)\..\src\core\lib\security\credentials\jwt\json_token.c">
      <Filter>src\core\lib\security\credentials\jwt</Filter>
    </ClCompile>
    <ClCompile Include="$(SolutionDir)\..\src\core\lib\security\credentials\jwt\jwt_credentials.c">
      <Filter>src\core\lib\security\credentials\jwt</Filter>
    </ClCompile>
    <ClCompile Include="$(SolutionDir)\..\src\core\lib\security\credentials\jwt\jwt_verifier.c">
      <Filter>src\core\lib\security\credentials\jwt</Filter>
    </ClCompile>
    <ClCompile Include="$(SolutionDir)\..\src\core\lib\security\credentials\oauth2\oauth2_credentials.c">
      <Filter>src\core\lib\security\credentials\oauth2</Filter>
    </ClCompile>
    <ClCompile Include="$(SolutionDir)\..\src\core\lib\security\credentials\plugin\plugin_credentials.c">
      <Filter>src\core\lib\security\credentials\plugin</Filter>
    </ClCompile>
    <ClCompile Include="$(SolutionDir)\..\src\core\lib\security\credentials\ssl\ssl_credentials.c">
      <Filter>src\core\lib\security\credentials\ssl</Filter>
    </ClCompile>
    <ClCompile Include="$(SolutionDir)\..\src\core\lib\security\transport\client_auth_filter.c">
      <Filter>src\core\lib\security\transport</Filter>
    </ClCompile>
    <ClCompile Include="$(SolutionDir)\..\src\core\lib\security\transport\lb_targets_info.c">
      <Filter>src\core\lib\security\transport</Filter>
    </ClCompile>
    <ClCompile Include="$(SolutionDir)\..\src\core\lib\security\transport\secure_endpoint.c">
      <Filter>src\core\lib\security\transport</Filter>
    </ClCompile>
    <ClCompile Include="$(SolutionDir)\..\src\core\lib\security\transport\security_connector.c">
      <Filter>src\core\lib\security\transport</Filter>
    </ClCompile>
    <ClCompile Include="$(SolutionDir)\..\src\core\lib\security\transport\security_handshaker.c">
      <Filter>src\core\lib\security\transport</Filter>
    </ClCompile>
    <ClCompile Include="$(SolutionDir)\..\src\core\lib\security\transport\server_auth_filter.c">
      <Filter>src\core\lib\security\transport</Filter>
    </ClCompile>
    <ClCompile Include="$(SolutionDir)\..\src\core\lib\security\transport\tsi_error.c">
      <Filter>src\core\lib\security\transport</Filter>
    </ClCompile>
    <ClCompile Include="$(SolutionDir)\..\src\core\lib\security\util\json_util.c">
      <Filter>src\core\lib\security\util</Filter>
    </ClCompile>
    <ClCompile Include="$(SolutionDir)\..\src\core\lib\surface\init_secure.c">
      <Filter>src\core\lib\surface</Filter>
    </ClCompile>
    <ClCompile Include="$(SolutionDir)\..\src\core\tsi\fake_transport_security.c">
      <Filter>src\core\tsi</Filter>
    </ClCompile>
    <ClCompile Include="$(SolutionDir)\..\src\core\tsi\gts_transport_security.c">
      <Filter>src\core\tsi</Filter>
    </ClCompile>
    <ClCompile Include="$(SolutionDir)\..\src\core\tsi\ssl_transport_security.c">
      <Filter>src\core\tsi</Filter>
    </ClCompile>
    <ClCompile Include="$(SolutionDir)\..\src\core\tsi\transport_security.c">
      <Filter>src\core\tsi</Filter>
    </ClCompile>
    <ClCompile Include="$(SolutionDir)\..\src\core\tsi\transport_security_adapter.c">
      <Filter>src\core\tsi</Filter>
    </ClCompile>
    <ClCompile Include="$(SolutionDir)\..\src\core\tsi\transport_security_grpc.c">
      <Filter>src\core\tsi</Filter>
    </ClCompile>
    <ClCompile Include="$(SolutionDir)\..\src\core\ext\transport\chttp2\server\chttp2_server.c">
      <Filter>src\core\ext\transport\chttp2\server</Filter>
    </ClCompile>
    <ClCompile Include="$(SolutionDir)\..\src\core\ext\transport\chttp2\client\secure\secure_channel_create.c">
      <Filter>src\core\ext\transport\chttp2\client\secure</Filter>
    </ClCompile>
    <ClCompile Include="$(SolutionDir)\..\src\core\ext\filters\client_channel\channel_connectivity.c">
      <Filter>src\core\ext\filters\client_channel</Filter>
    </ClCompile>
    <ClCompile Include="$(SolutionDir)\..\src\core\ext\filters\client_channel\client_channel.c">
      <Filter>src\core\ext\filters\client_channel</Filter>
    </ClCompile>
    <ClCompile Include="$(SolutionDir)\..\src\core\ext\filters\client_channel\client_channel_factory.c">
      <Filter>src\core\ext\filters\client_channel</Filter>
    </ClCompile>
    <ClCompile Include="$(SolutionDir)\..\src\core\ext\filters\client_channel\client_channel_plugin.c">
      <Filter>src\core\ext\filters\client_channel</Filter>
    </ClCompile>
    <ClCompile Include="$(SolutionDir)\..\src\core\ext\filters\client_channel\connector.c">
      <Filter>src\core\ext\filters\client_channel</Filter>
    </ClCompile>
    <ClCompile Include="$(SolutionDir)\..\src\core\ext\filters\client_channel\http_connect_handshaker.c">
      <Filter>src\core\ext\filters\client_channel</Filter>
    </ClCompile>
    <ClCompile Include="$(SolutionDir)\..\src\core\ext\filters\client_channel\http_proxy.c">
      <Filter>src\core\ext\filters\client_channel</Filter>
    </ClCompile>
    <ClCompile Include="$(SolutionDir)\..\src\core\ext\filters\client_channel\lb_policy.c">
      <Filter>src\core\ext\filters\client_channel</Filter>
    </ClCompile>
    <ClCompile Include="$(SolutionDir)\..\src\core\ext\filters\client_channel\lb_policy_factory.c">
      <Filter>src\core\ext\filters\client_channel</Filter>
    </ClCompile>
    <ClCompile Include="$(SolutionDir)\..\src\core\ext\filters\client_channel\lb_policy_registry.c">
      <Filter>src\core\ext\filters\client_channel</Filter>
    </ClCompile>
    <ClCompile Include="$(SolutionDir)\..\src\core\ext\filters\client_channel\parse_address.c">
      <Filter>src\core\ext\filters\client_channel</Filter>
    </ClCompile>
    <ClCompile Include="$(SolutionDir)\..\src\core\ext\filters\client_channel\proxy_mapper.c">
      <Filter>src\core\ext\filters\client_channel</Filter>
    </ClCompile>
    <ClCompile Include="$(SolutionDir)\..\src\core\ext\filters\client_channel\proxy_mapper_registry.c">
      <Filter>src\core\ext\filters\client_channel</Filter>
    </ClCompile>
    <ClCompile Include="$(SolutionDir)\..\src\core\ext\filters\client_channel\resolver.c">
      <Filter>src\core\ext\filters\client_channel</Filter>
    </ClCompile>
    <ClCompile Include="$(SolutionDir)\..\src\core\ext\filters\client_channel\resolver_factory.c">
      <Filter>src\core\ext\filters\client_channel</Filter>
    </ClCompile>
    <ClCompile Include="$(SolutionDir)\..\src\core\ext\filters\client_channel\resolver_registry.c">
      <Filter>src\core\ext\filters\client_channel</Filter>
    </ClCompile>
    <ClCompile Include="$(SolutionDir)\..\src\core\ext\filters\client_channel\retry_throttle.c">
      <Filter>src\core\ext\filters\client_channel</Filter>
    </ClCompile>
    <ClCompile Include="$(SolutionDir)\..\src\core\ext\filters\client_channel\subchannel.c">
      <Filter>src\core\ext\filters\client_channel</Filter>
    </ClCompile>
    <ClCompile Include="$(SolutionDir)\..\src\core\ext\filters\client_channel\subchannel_index.c">
      <Filter>src\core\ext\filters\client_channel</Filter>
    </ClCompile>
    <ClCompile Include="$(SolutionDir)\..\src\core\ext\filters\client_channel\uri_parser.c">
      <Filter>src\core\ext\filters\client_channel</Filter>
    </ClCompile>
    <ClCompile Include="$(SolutionDir)\..\src\core\ext\filters\deadline\deadline_filter.c">
      <Filter>src\core\ext\filters\deadline</Filter>
    </ClCompile>
    <ClCompile Include="$(SolutionDir)\..\src\core\ext\transport\chttp2\client\chttp2_connector.c">
      <Filter>src\core\ext\transport\chttp2\client</Filter>
    </ClCompile>
    <ClCompile Include="$(SolutionDir)\..\src\core\ext\transport\chttp2\server\insecure\server_chttp2.c">
      <Filter>src\core\ext\transport\chttp2\server\insecure</Filter>
    </ClCompile>
    <ClCompile Include="$(SolutionDir)\..\src\core\ext\transport\chttp2\server\insecure\server_chttp2_posix.c">
      <Filter>src\core\ext\transport\chttp2\server\insecure</Filter>
    </ClCompile>
    <ClCompile Include="$(SolutionDir)\..\src\core\ext\transport\chttp2\client\insecure\channel_create.c">
      <Filter>src\core\ext\transport\chttp2\client\insecure</Filter>
    </ClCompile>
    <ClCompile Include="$(SolutionDir)\..\src\core\ext\transport\chttp2\client\insecure\channel_create_posix.c">
      <Filter>src\core\ext\transport\chttp2\client\insecure</Filter>
    </ClCompile>
    <ClCompile Include="$(SolutionDir)\..\src\core\ext\transport\inproc\inproc_plugin.c">
      <Filter>src\core\ext\transport\inproc</Filter>
    </ClCompile>
    <ClCompile Include="$(SolutionDir)\..\src\core\ext\transport\inproc\inproc_transport.c">
      <Filter>src\core\ext\transport\inproc</Filter>
    </ClCompile>
    <ClCompile Include="$(SolutionDir)\..\src\core\ext\filters\client_channel\lb_policy\grpclb\client_load_reporting_filter.c">
      <Filter>src\core\ext\filters\client_channel\lb_policy\grpclb</Filter>
    </ClCompile>
    <ClCompile Include="$(SolutionDir)\..\src\core\ext\filters\client_channel\lb_policy\grpclb\grpclb.c">
      <Filter>src\core\ext\filters\client_channel\lb_policy\grpclb</Filter>
    </ClCompile>
    <ClCompile Include="$(SolutionDir)\..\src\core\ext\filters\client_channel\lb_policy\grpclb\grpclb_channel_secure.c">
      <Filter>src\core\ext\filters\client_channel\lb_policy\grpclb</Filter>
    </ClCompile>
    <ClCompile Include="$(SolutionDir)\..\src\core\ext\filters\client_channel\lb_policy\grpclb\grpclb_client_stats.c">
      <Filter>src\core\ext\filters\client_channel\lb_policy\grpclb</Filter>
    </ClCompile>
    <ClCompile Include="$(SolutionDir)\..\src\core\ext\filters\client_channel\lb_policy\grpclb\load_balancer_api.c">
      <Filter>src\core\ext\filters\client_channel\lb_policy\grpclb</Filter>
    </ClCompile>
    <ClCompile Include="$(SolutionDir)\..\src\core\ext\filters\client_channel\lb_policy\grpclb\proto\grpc\lb\v1\load_balancer.pb.c">
      <Filter>src\core\ext\filters\client_channel\lb_policy\grpclb\proto\grpc\lb\v1</Filter>
    </ClCompile>
    <ClCompile Include="$(SolutionDir)\..\third_party\nanopb\pb_common.c">
      <Filter>third_party\nanopb</Filter>
    </ClCompile>
    <ClCompile Include="$(SolutionDir)\..\third_party\nanopb\pb_decode.c">
      <Filter>third_party\nanopb</Filter>
    </ClCompile>
    <ClCompile Include="$(SolutionDir)\..\third_party\nanopb\pb_encode.c">
      <Filter>third_party\nanopb</Filter>
    </ClCompile>
    <ClCompile Include="$(SolutionDir)\..\src\core\ext\filters\client_channel\resolver\fake\fake_resolver.c">
      <Filter>src\core\ext\filters\client_channel\resolver\fake</Filter>
    </ClCompile>
    <ClCompile Include="$(SolutionDir)\..\src\core\ext\filters\client_channel\lb_policy\pick_first\pick_first.c">
      <Filter>src\core\ext\filters\client_channel\lb_policy\pick_first</Filter>
    </ClCompile>
    <ClCompile Include="$(SolutionDir)\..\src\core\ext\filters\client_channel\lb_policy\round_robin\round_robin.c">
      <Filter>src\core\ext\filters\client_channel\lb_policy\round_robin</Filter>
    </ClCompile>
    <ClCompile Include="$(SolutionDir)\..\src\core\ext\filters\client_channel\resolver\dns\c_ares\dns_resolver_ares.c">
      <Filter>src\core\ext\filters\client_channel\resolver\dns\c_ares</Filter>
    </ClCompile>
    <ClCompile Include="$(SolutionDir)\..\src\core\ext\filters\client_channel\resolver\dns\c_ares\grpc_ares_ev_driver_posix.c">
      <Filter>src\core\ext\filters\client_channel\resolver\dns\c_ares</Filter>
    </ClCompile>
    <ClCompile Include="$(SolutionDir)\..\src\core\ext\filters\client_channel\resolver\dns\c_ares\grpc_ares_wrapper.c">
      <Filter>src\core\ext\filters\client_channel\resolver\dns\c_ares</Filter>
    </ClCompile>
    <ClCompile Include="$(SolutionDir)\..\src\core\ext\filters\client_channel\resolver\dns\c_ares\grpc_ares_wrapper_fallback.c">
      <Filter>src\core\ext\filters\client_channel\resolver\dns\c_ares</Filter>
    </ClCompile>
    <ClCompile Include="$(SolutionDir)\..\src\core\ext\filters\client_channel\resolver\dns\native\dns_resolver.c">
      <Filter>src\core\ext\filters\client_channel\resolver\dns\native</Filter>
    </ClCompile>
    <ClCompile Include="$(SolutionDir)\..\src\core\ext\filters\client_channel\resolver\sockaddr\sockaddr_resolver.c">
      <Filter>src\core\ext\filters\client_channel\resolver\sockaddr</Filter>
    </ClCompile>
    <ClCompile Include="$(SolutionDir)\..\src\core\ext\filters\load_reporting\load_reporting.c">
      <Filter>src\core\ext\filters\load_reporting</Filter>
    </ClCompile>
    <ClCompile Include="$(SolutionDir)\..\src\core\ext\filters\load_reporting\load_reporting_filter.c">
      <Filter>src\core\ext\filters\load_reporting</Filter>
    </ClCompile>
    <ClCompile Include="$(SolutionDir)\..\src\core\ext\census\base_resources.c">
      <Filter>src\core\ext\census</Filter>
    </ClCompile>
    <ClCompile Include="$(SolutionDir)\..\src\core\ext\census\context.c">
      <Filter>src\core\ext\census</Filter>
    </ClCompile>
    <ClCompile Include="$(SolutionDir)\..\src\core\ext\census\gen\census.pb.c">
      <Filter>src\core\ext\census\gen</Filter>
    </ClCompile>
    <ClCompile Include="$(SolutionDir)\..\src\core\ext\census\gen\trace_context.pb.c">
      <Filter>src\core\ext\census\gen</Filter>
    </ClCompile>
    <ClCompile Include="$(SolutionDir)\..\src\core\ext\census\grpc_context.c">
      <Filter>src\core\ext\census</Filter>
    </ClCompile>
    <ClCompile Include="$(SolutionDir)\..\src\core\ext\census\grpc_filter.c">
      <Filter>src\core\ext\census</Filter>
    </ClCompile>
    <ClCompile Include="$(SolutionDir)\..\src\core\ext\census\grpc_plugin.c">
      <Filter>src\core\ext\census</Filter>
    </ClCompile>
    <ClCompile Include="$(SolutionDir)\..\src\core\ext\census\initialize.c">
      <Filter>src\core\ext\census</Filter>
    </ClCompile>
    <ClCompile Include="$(SolutionDir)\..\src\core\ext\census\intrusive_hash_map.c">
      <Filter>src\core\ext\census</Filter>
    </ClCompile>
    <ClCompile Include="$(SolutionDir)\..\src\core\ext\census\mlog.c">
      <Filter>src\core\ext\census</Filter>
    </ClCompile>
    <ClCompile Include="$(SolutionDir)\..\src\core\ext\census\operation.c">
      <Filter>src\core\ext\census</Filter>
    </ClCompile>
    <ClCompile Include="$(SolutionDir)\..\src\core\ext\census\placeholders.c">
      <Filter>src\core\ext\census</Filter>
    </ClCompile>
    <ClCompile Include="$(SolutionDir)\..\src\core\ext\census\resource.c">
      <Filter>src\core\ext\census</Filter>
    </ClCompile>
    <ClCompile Include="$(SolutionDir)\..\src\core\ext\census\trace_context.c">
      <Filter>src\core\ext\census</Filter>
    </ClCompile>
    <ClCompile Include="$(SolutionDir)\..\src\core\ext\census\tracing.c">
      <Filter>src\core\ext\census</Filter>
    </ClCompile>
    <ClCompile Include="$(SolutionDir)\..\src\core\ext\filters\max_age\max_age_filter.c">
      <Filter>src\core\ext\filters\max_age</Filter>
    </ClCompile>
    <ClCompile Include="$(SolutionDir)\..\src\core\ext\filters\message_size\message_size_filter.c">
      <Filter>src\core\ext\filters\message_size</Filter>
    </ClCompile>
    <ClCompile Include="$(SolutionDir)\..\src\core\ext\filters\workarounds\workaround_cronet_compression_filter.c">
      <Filter>src\core\ext\filters\workarounds</Filter>
    </ClCompile>
    <ClCompile Include="$(SolutionDir)\..\src\core\ext\filters\workarounds\workaround_utils.c">
      <Filter>src\core\ext\filters\workarounds</Filter>
    </ClCompile>
    <ClCompile Include="$(SolutionDir)\..\src\core\plugin_registry\grpc_plugin_registry.c">
      <Filter>src\core\plugin_registry</Filter>
    </ClCompile>
  </ItemGroup>
  <ItemGroup>
    <ClInclude Include="$(SolutionDir)\..\include\grpc\impl\codegen\byte_buffer_reader.h">
      <Filter>include\grpc\impl\codegen</Filter>
    </ClInclude>
    <ClInclude Include="$(SolutionDir)\..\include\grpc\impl\codegen\compression_types.h">
      <Filter>include\grpc\impl\codegen</Filter>
    </ClInclude>
    <ClInclude Include="$(SolutionDir)\..\include\grpc\impl\codegen\connectivity_state.h">
      <Filter>include\grpc\impl\codegen</Filter>
    </ClInclude>
    <ClInclude Include="$(SolutionDir)\..\include\grpc\impl\codegen\exec_ctx_fwd.h">
      <Filter>include\grpc\impl\codegen</Filter>
    </ClInclude>
    <ClInclude Include="$(SolutionDir)\..\include\grpc\impl\codegen\grpc_types.h">
      <Filter>include\grpc\impl\codegen</Filter>
    </ClInclude>
    <ClInclude Include="$(SolutionDir)\..\include\grpc\impl\codegen\propagation_bits.h">
      <Filter>include\grpc\impl\codegen</Filter>
    </ClInclude>
    <ClInclude Include="$(SolutionDir)\..\include\grpc\impl\codegen\slice.h">
      <Filter>include\grpc\impl\codegen</Filter>
    </ClInclude>
    <ClInclude Include="$(SolutionDir)\..\include\grpc\impl\codegen\status.h">
      <Filter>include\grpc\impl\codegen</Filter>
    </ClInclude>
    <ClInclude Include="$(SolutionDir)\..\include\grpc\impl\codegen\atm.h">
      <Filter>include\grpc\impl\codegen</Filter>
    </ClInclude>
    <ClInclude Include="$(SolutionDir)\..\include\grpc\impl\codegen\atm_gcc_atomic.h">
      <Filter>include\grpc\impl\codegen</Filter>
    </ClInclude>
    <ClInclude Include="$(SolutionDir)\..\include\grpc\impl\codegen\atm_gcc_sync.h">
      <Filter>include\grpc\impl\codegen</Filter>
    </ClInclude>
    <ClInclude Include="$(SolutionDir)\..\include\grpc\impl\codegen\atm_windows.h">
      <Filter>include\grpc\impl\codegen</Filter>
    </ClInclude>
    <ClInclude Include="$(SolutionDir)\..\include\grpc\impl\codegen\gpr_slice.h">
      <Filter>include\grpc\impl\codegen</Filter>
    </ClInclude>
    <ClInclude Include="$(SolutionDir)\..\include\grpc\impl\codegen\gpr_types.h">
      <Filter>include\grpc\impl\codegen</Filter>
    </ClInclude>
    <ClInclude Include="$(SolutionDir)\..\include\grpc\impl\codegen\port_platform.h">
      <Filter>include\grpc\impl\codegen</Filter>
    </ClInclude>
    <ClInclude Include="$(SolutionDir)\..\include\grpc\impl\codegen\sync.h">
      <Filter>include\grpc\impl\codegen</Filter>
    </ClInclude>
    <ClInclude Include="$(SolutionDir)\..\include\grpc\impl\codegen\sync_generic.h">
      <Filter>include\grpc\impl\codegen</Filter>
    </ClInclude>
    <ClInclude Include="$(SolutionDir)\..\include\grpc\impl\codegen\sync_posix.h">
      <Filter>include\grpc\impl\codegen</Filter>
    </ClInclude>
    <ClInclude Include="$(SolutionDir)\..\include\grpc\impl\codegen\sync_windows.h">
      <Filter>include\grpc\impl\codegen</Filter>
    </ClInclude>
    <ClInclude Include="$(SolutionDir)\..\include\grpc\grpc_security.h">
      <Filter>include\grpc</Filter>
    </ClInclude>
    <ClInclude Include="$(SolutionDir)\..\include\grpc\byte_buffer.h">
      <Filter>include\grpc</Filter>
    </ClInclude>
    <ClInclude Include="$(SolutionDir)\..\include\grpc\byte_buffer_reader.h">
      <Filter>include\grpc</Filter>
    </ClInclude>
    <ClInclude Include="$(SolutionDir)\..\include\grpc\compression.h">
      <Filter>include\grpc</Filter>
    </ClInclude>
    <ClInclude Include="$(SolutionDir)\..\include\grpc\grpc.h">
      <Filter>include\grpc</Filter>
    </ClInclude>
    <ClInclude Include="$(SolutionDir)\..\include\grpc\grpc_posix.h">
      <Filter>include\grpc</Filter>
    </ClInclude>
    <ClInclude Include="$(SolutionDir)\..\include\grpc\grpc_security_constants.h">
      <Filter>include\grpc</Filter>
    </ClInclude>
    <ClInclude Include="$(SolutionDir)\..\include\grpc\load_reporting.h">
      <Filter>include\grpc</Filter>
    </ClInclude>
    <ClInclude Include="$(SolutionDir)\..\include\grpc\slice.h">
      <Filter>include\grpc</Filter>
    </ClInclude>
    <ClInclude Include="$(SolutionDir)\..\include\grpc\slice_buffer.h">
      <Filter>include\grpc</Filter>
    </ClInclude>
    <ClInclude Include="$(SolutionDir)\..\include\grpc\status.h">
      <Filter>include\grpc</Filter>
    </ClInclude>
    <ClInclude Include="$(SolutionDir)\..\include\grpc\support\workaround_list.h">
      <Filter>include\grpc\support</Filter>
    </ClInclude>
    <ClInclude Include="$(SolutionDir)\..\include\grpc\census.h">
      <Filter>include\grpc</Filter>
    </ClInclude>
  </ItemGroup>
  <ItemGroup>
    <ClInclude Include="$(SolutionDir)\..\src\core\ext\transport\chttp2\transport\bin_decoder.h">
      <Filter>src\core\ext\transport\chttp2\transport</Filter>
    </ClInclude>
    <ClInclude Include="$(SolutionDir)\..\src\core\ext\transport\chttp2\transport\bin_encoder.h">
      <Filter>src\core\ext\transport\chttp2\transport</Filter>
    </ClInclude>
    <ClInclude Include="$(SolutionDir)\..\src\core\ext\transport\chttp2\transport\chttp2_transport.h">
      <Filter>src\core\ext\transport\chttp2\transport</Filter>
    </ClInclude>
    <ClInclude Include="$(SolutionDir)\..\src\core\ext\transport\chttp2\transport\frame.h">
      <Filter>src\core\ext\transport\chttp2\transport</Filter>
    </ClInclude>
    <ClInclude Include="$(SolutionDir)\..\src\core\ext\transport\chttp2\transport\frame_data.h">
      <Filter>src\core\ext\transport\chttp2\transport</Filter>
    </ClInclude>
    <ClInclude Include="$(SolutionDir)\..\src\core\ext\transport\chttp2\transport\frame_goaway.h">
      <Filter>src\core\ext\transport\chttp2\transport</Filter>
    </ClInclude>
    <ClInclude Include="$(SolutionDir)\..\src\core\ext\transport\chttp2\transport\frame_ping.h">
      <Filter>src\core\ext\transport\chttp2\transport</Filter>
    </ClInclude>
    <ClInclude Include="$(SolutionDir)\..\src\core\ext\transport\chttp2\transport\frame_rst_stream.h">
      <Filter>src\core\ext\transport\chttp2\transport</Filter>
    </ClInclude>
    <ClInclude Include="$(SolutionDir)\..\src\core\ext\transport\chttp2\transport\frame_settings.h">
      <Filter>src\core\ext\transport\chttp2\transport</Filter>
    </ClInclude>
    <ClInclude Include="$(SolutionDir)\..\src\core\ext\transport\chttp2\transport\frame_window_update.h">
      <Filter>src\core\ext\transport\chttp2\transport</Filter>
    </ClInclude>
    <ClInclude Include="$(SolutionDir)\..\src\core\ext\transport\chttp2\transport\hpack_encoder.h">
      <Filter>src\core\ext\transport\chttp2\transport</Filter>
    </ClInclude>
    <ClInclude Include="$(SolutionDir)\..\src\core\ext\transport\chttp2\transport\hpack_parser.h">
      <Filter>src\core\ext\transport\chttp2\transport</Filter>
    </ClInclude>
    <ClInclude Include="$(SolutionDir)\..\src\core\ext\transport\chttp2\transport\hpack_table.h">
      <Filter>src\core\ext\transport\chttp2\transport</Filter>
    </ClInclude>
    <ClInclude Include="$(SolutionDir)\..\src\core\ext\transport\chttp2\transport\http2_settings.h">
      <Filter>src\core\ext\transport\chttp2\transport</Filter>
    </ClInclude>
    <ClInclude Include="$(SolutionDir)\..\src\core\ext\transport\chttp2\transport\huffsyms.h">
      <Filter>src\core\ext\transport\chttp2\transport</Filter>
    </ClInclude>
    <ClInclude Include="$(SolutionDir)\..\src\core\ext\transport\chttp2\transport\incoming_metadata.h">
      <Filter>src\core\ext\transport\chttp2\transport</Filter>
    </ClInclude>
    <ClInclude Include="$(SolutionDir)\..\src\core\ext\transport\chttp2\transport\internal.h">
      <Filter>src\core\ext\transport\chttp2\transport</Filter>
    </ClInclude>
    <ClInclude Include="$(SolutionDir)\..\src\core\ext\transport\chttp2\transport\stream_map.h">
      <Filter>src\core\ext\transport\chttp2\transport</Filter>
    </ClInclude>
    <ClInclude Include="$(SolutionDir)\..\src\core\ext\transport\chttp2\transport\varint.h">
      <Filter>src\core\ext\transport\chttp2\transport</Filter>
    </ClInclude>
    <ClInclude Include="$(SolutionDir)\..\src\core\ext\transport\chttp2\alpn\alpn.h">
      <Filter>src\core\ext\transport\chttp2\alpn</Filter>
    </ClInclude>
    <ClInclude Include="$(SolutionDir)\..\src\core\ext\filters\http\client\http_client_filter.h">
      <Filter>src\core\ext\filters\http\client</Filter>
    </ClInclude>
    <ClInclude Include="$(SolutionDir)\..\src\core\ext\filters\http\message_compress\message_compress_filter.h">
      <Filter>src\core\ext\filters\http\message_compress</Filter>
    </ClInclude>
    <ClInclude Include="$(SolutionDir)\..\src\core\ext\filters\http\server\http_server_filter.h">
      <Filter>src\core\ext\filters\http\server</Filter>
    </ClInclude>
    <ClInclude Include="$(SolutionDir)\..\src\core\lib\security\context\security_context.h">
      <Filter>src\core\lib\security\context</Filter>
    </ClInclude>
    <ClInclude Include="$(SolutionDir)\..\src\core\lib\security\credentials\composite\composite_credentials.h">
      <Filter>src\core\lib\security\credentials\composite</Filter>
    </ClInclude>
    <ClInclude Include="$(SolutionDir)\..\src\core\lib\security\credentials\credentials.h">
      <Filter>src\core\lib\security\credentials</Filter>
    </ClInclude>
    <ClInclude Include="$(SolutionDir)\..\src\core\lib\security\credentials\fake\fake_credentials.h">
      <Filter>src\core\lib\security\credentials\fake</Filter>
    </ClInclude>
    <ClInclude Include="$(SolutionDir)\..\src\core\lib\security\credentials\google_default\google_default_credentials.h">
      <Filter>src\core\lib\security\credentials\google_default</Filter>
    </ClInclude>
    <ClInclude Include="$(SolutionDir)\..\src\core\lib\security\credentials\iam\iam_credentials.h">
      <Filter>src\core\lib\security\credentials\iam</Filter>
    </ClInclude>
    <ClInclude Include="$(SolutionDir)\..\src\core\lib\security\credentials\jwt\json_token.h">
      <Filter>src\core\lib\security\credentials\jwt</Filter>
    </ClInclude>
    <ClInclude Include="$(SolutionDir)\..\src\core\lib\security\credentials\jwt\jwt_credentials.h">
      <Filter>src\core\lib\security\credentials\jwt</Filter>
    </ClInclude>
    <ClInclude Include="$(SolutionDir)\..\src\core\lib\security\credentials\jwt\jwt_verifier.h">
      <Filter>src\core\lib\security\credentials\jwt</Filter>
    </ClInclude>
    <ClInclude Include="$(SolutionDir)\..\src\core\lib\security\credentials\oauth2\oauth2_credentials.h">
      <Filter>src\core\lib\security\credentials\oauth2</Filter>
    </ClInclude>
    <ClInclude Include="$(SolutionDir)\..\src\core\lib\security\credentials\plugin\plugin_credentials.h">
      <Filter>src\core\lib\security\credentials\plugin</Filter>
    </ClInclude>
    <ClInclude Include="$(SolutionDir)\..\src\core\lib\security\credentials\ssl\ssl_credentials.h">
      <Filter>src\core\lib\security\credentials\ssl</Filter>
    </ClInclude>
    <ClInclude Include="$(SolutionDir)\..\src\core\lib\security\transport\auth_filters.h">
      <Filter>src\core\lib\security\transport</Filter>
    </ClInclude>
    <ClInclude Include="$(SolutionDir)\..\src\core\lib\security\transport\lb_targets_info.h">
      <Filter>src\core\lib\security\transport</Filter>
    </ClInclude>
    <ClInclude Include="$(SolutionDir)\..\src\core\lib\security\transport\secure_endpoint.h">
      <Filter>src\core\lib\security\transport</Filter>
    </ClInclude>
    <ClInclude Include="$(SolutionDir)\..\src\core\lib\security\transport\security_connector.h">
      <Filter>src\core\lib\security\transport</Filter>
    </ClInclude>
    <ClInclude Include="$(SolutionDir)\..\src\core\lib\security\transport\security_handshaker.h">
      <Filter>src\core\lib\security\transport</Filter>
    </ClInclude>
    <ClInclude Include="$(SolutionDir)\..\src\core\lib\security\transport\tsi_error.h">
      <Filter>src\core\lib\security\transport</Filter>
    </ClInclude>
    <ClInclude Include="$(SolutionDir)\..\src\core\lib\security\util\json_util.h">
      <Filter>src\core\lib\security\util</Filter>
    </ClInclude>
    <ClInclude Include="$(SolutionDir)\..\src\core\tsi\fake_transport_security.h">
      <Filter>src\core\tsi</Filter>
    </ClInclude>
    <ClInclude Include="$(SolutionDir)\..\src\core\tsi\gts_transport_security.h">
      <Filter>src\core\tsi</Filter>
    </ClInclude>
    <ClInclude Include="$(SolutionDir)\..\src\core\tsi\ssl_transport_security.h">
      <Filter>src\core\tsi</Filter>
    </ClInclude>
    <ClInclude Include="$(SolutionDir)\..\src\core\tsi\ssl_types.h">
      <Filter>src\core\tsi</Filter>
    </ClInclude>
    <ClInclude Include="$(SolutionDir)\..\src\core\tsi\transport_security.h">
      <Filter>src\core\tsi</Filter>
    </ClInclude>
    <ClInclude Include="$(SolutionDir)\..\src\core\tsi\transport_security_adapter.h">
      <Filter>src\core\tsi</Filter>
    </ClInclude>
    <ClInclude Include="$(SolutionDir)\..\src\core\tsi\transport_security_interface.h">
      <Filter>src\core\tsi</Filter>
    </ClInclude>
    <ClInclude Include="$(SolutionDir)\..\src\core\ext\transport\chttp2\server\chttp2_server.h">
      <Filter>src\core\ext\transport\chttp2\server</Filter>
    </ClInclude>
    <ClInclude Include="$(SolutionDir)\..\src\core\ext\filters\client_channel\client_channel.h">
      <Filter>src\core\ext\filters\client_channel</Filter>
    </ClInclude>
    <ClInclude Include="$(SolutionDir)\..\src\core\ext\filters\client_channel\client_channel_factory.h">
      <Filter>src\core\ext\filters\client_channel</Filter>
    </ClInclude>
    <ClInclude Include="$(SolutionDir)\..\src\core\ext\filters\client_channel\connector.h">
      <Filter>src\core\ext\filters\client_channel</Filter>
    </ClInclude>
    <ClInclude Include="$(SolutionDir)\..\src\core\ext\filters\client_channel\http_connect_handshaker.h">
      <Filter>src\core\ext\filters\client_channel</Filter>
    </ClInclude>
    <ClInclude Include="$(SolutionDir)\..\src\core\ext\filters\client_channel\http_proxy.h">
      <Filter>src\core\ext\filters\client_channel</Filter>
    </ClInclude>
    <ClInclude Include="$(SolutionDir)\..\src\core\ext\filters\client_channel\lb_policy.h">
      <Filter>src\core\ext\filters\client_channel</Filter>
    </ClInclude>
    <ClInclude Include="$(SolutionDir)\..\src\core\ext\filters\client_channel\lb_policy_factory.h">
      <Filter>src\core\ext\filters\client_channel</Filter>
    </ClInclude>
    <ClInclude Include="$(SolutionDir)\..\src\core\ext\filters\client_channel\lb_policy_registry.h">
      <Filter>src\core\ext\filters\client_channel</Filter>
    </ClInclude>
    <ClInclude Include="$(SolutionDir)\..\src\core\ext\filters\client_channel\parse_address.h">
      <Filter>src\core\ext\filters\client_channel</Filter>
    </ClInclude>
    <ClInclude Include="$(SolutionDir)\..\src\core\ext\filters\client_channel\proxy_mapper.h">
      <Filter>src\core\ext\filters\client_channel</Filter>
    </ClInclude>
    <ClInclude Include="$(SolutionDir)\..\src\core\ext\filters\client_channel\proxy_mapper_registry.h">
      <Filter>src\core\ext\filters\client_channel</Filter>
    </ClInclude>
    <ClInclude Include="$(SolutionDir)\..\src\core\ext\filters\client_channel\resolver.h">
      <Filter>src\core\ext\filters\client_channel</Filter>
    </ClInclude>
    <ClInclude Include="$(SolutionDir)\..\src\core\ext\filters\client_channel\resolver_factory.h">
      <Filter>src\core\ext\filters\client_channel</Filter>
    </ClInclude>
    <ClInclude Include="$(SolutionDir)\..\src\core\ext\filters\client_channel\resolver_registry.h">
      <Filter>src\core\ext\filters\client_channel</Filter>
    </ClInclude>
    <ClInclude Include="$(SolutionDir)\..\src\core\ext\filters\client_channel\retry_throttle.h">
      <Filter>src\core\ext\filters\client_channel</Filter>
    </ClInclude>
    <ClInclude Include="$(SolutionDir)\..\src\core\ext\filters\client_channel\subchannel.h">
      <Filter>src\core\ext\filters\client_channel</Filter>
    </ClInclude>
    <ClInclude Include="$(SolutionDir)\..\src\core\ext\filters\client_channel\subchannel_index.h">
      <Filter>src\core\ext\filters\client_channel</Filter>
    </ClInclude>
    <ClInclude Include="$(SolutionDir)\..\src\core\ext\filters\client_channel\uri_parser.h">
      <Filter>src\core\ext\filters\client_channel</Filter>
    </ClInclude>
    <ClInclude Include="$(SolutionDir)\..\src\core\ext\filters\deadline\deadline_filter.h">
      <Filter>src\core\ext\filters\deadline</Filter>
    </ClInclude>
    <ClInclude Include="$(SolutionDir)\..\src\core\ext\transport\chttp2\client\chttp2_connector.h">
      <Filter>src\core\ext\transport\chttp2\client</Filter>
    </ClInclude>
    <ClInclude Include="$(SolutionDir)\..\src\core\ext\transport\inproc\inproc_transport.h">
      <Filter>src\core\ext\transport\inproc</Filter>
    </ClInclude>
    <ClInclude Include="$(SolutionDir)\..\src\core\lib\channel\channel_args.h">
      <Filter>src\core\lib\channel</Filter>
    </ClInclude>
    <ClInclude Include="$(SolutionDir)\..\src\core\lib\channel\channel_stack.h">
      <Filter>src\core\lib\channel</Filter>
    </ClInclude>
    <ClInclude Include="$(SolutionDir)\..\src\core\lib\channel\channel_stack_builder.h">
      <Filter>src\core\lib\channel</Filter>
    </ClInclude>
    <ClInclude Include="$(SolutionDir)\..\src\core\lib\channel\connected_channel.h">
      <Filter>src\core\lib\channel</Filter>
    </ClInclude>
    <ClInclude Include="$(SolutionDir)\..\src\core\lib\channel\context.h">
      <Filter>src\core\lib\channel</Filter>
    </ClInclude>
    <ClInclude Include="$(SolutionDir)\..\src\core\lib\channel\handshaker.h">
      <Filter>src\core\lib\channel</Filter>
    </ClInclude>
    <ClInclude Include="$(SolutionDir)\..\src\core\lib\channel\handshaker_factory.h">
      <Filter>src\core\lib\channel</Filter>
    </ClInclude>
    <ClInclude Include="$(SolutionDir)\..\src\core\lib\channel\handshaker_registry.h">
      <Filter>src\core\lib\channel</Filter>
    </ClInclude>
    <ClInclude Include="$(SolutionDir)\..\src\core\lib\compression\algorithm_metadata.h">
      <Filter>src\core\lib\compression</Filter>
    </ClInclude>
    <ClInclude Include="$(SolutionDir)\..\src\core\lib\compression\message_compress.h">
      <Filter>src\core\lib\compression</Filter>
    </ClInclude>
    <ClInclude Include="$(SolutionDir)\..\src\core\lib\compression\stream_compression.h">
      <Filter>src\core\lib\compression</Filter>
    </ClInclude>
    <ClInclude Include="$(SolutionDir)\..\src\core\lib\http\format_request.h">
      <Filter>src\core\lib\http</Filter>
    </ClInclude>
    <ClInclude Include="$(SolutionDir)\..\src\core\lib\http\httpcli.h">
      <Filter>src\core\lib\http</Filter>
    </ClInclude>
    <ClInclude Include="$(SolutionDir)\..\src\core\lib\http\parser.h">
      <Filter>src\core\lib\http</Filter>
    </ClInclude>
    <ClInclude Include="$(SolutionDir)\..\src\core\lib\iomgr\closure.h">
      <Filter>src\core\lib\iomgr</Filter>
    </ClInclude>
    <ClInclude Include="$(SolutionDir)\..\src\core\lib\iomgr\combiner.h">
      <Filter>src\core\lib\iomgr</Filter>
    </ClInclude>
    <ClInclude Include="$(SolutionDir)\..\src\core\lib\iomgr\endpoint.h">
      <Filter>src\core\lib\iomgr</Filter>
    </ClInclude>
    <ClInclude Include="$(SolutionDir)\..\src\core\lib\iomgr\endpoint_pair.h">
      <Filter>src\core\lib\iomgr</Filter>
    </ClInclude>
    <ClInclude Include="$(SolutionDir)\..\src\core\lib\iomgr\error.h">
      <Filter>src\core\lib\iomgr</Filter>
    </ClInclude>
    <ClInclude Include="$(SolutionDir)\..\src\core\lib\iomgr\error_internal.h">
      <Filter>src\core\lib\iomgr</Filter>
    </ClInclude>
    <ClInclude Include="$(SolutionDir)\..\src\core\lib\iomgr\ev_epoll1_linux.h">
      <Filter>src\core\lib\iomgr</Filter>
    </ClInclude>
    <ClInclude Include="$(SolutionDir)\..\src\core\lib\iomgr\ev_epoll_limited_pollers_linux.h">
      <Filter>src\core\lib\iomgr</Filter>
    </ClInclude>
    <ClInclude Include="$(SolutionDir)\..\src\core\lib\iomgr\ev_epoll_thread_pool_linux.h">
      <Filter>src\core\lib\iomgr</Filter>
    </ClInclude>
    <ClInclude Include="$(SolutionDir)\..\src\core\lib\iomgr\ev_epollex_linux.h">
      <Filter>src\core\lib\iomgr</Filter>
    </ClInclude>
    <ClInclude Include="$(SolutionDir)\..\src\core\lib\iomgr\ev_epollsig_linux.h">
      <Filter>src\core\lib\iomgr</Filter>
    </ClInclude>
    <ClInclude Include="$(SolutionDir)\..\src\core\lib\iomgr\ev_poll_posix.h">
      <Filter>src\core\lib\iomgr</Filter>
    </ClInclude>
    <ClInclude Include="$(SolutionDir)\..\src\core\lib\iomgr\ev_posix.h">
      <Filter>src\core\lib\iomgr</Filter>
    </ClInclude>
    <ClInclude Include="$(SolutionDir)\..\src\core\lib\iomgr\exec_ctx.h">
      <Filter>src\core\lib\iomgr</Filter>
    </ClInclude>
    <ClInclude Include="$(SolutionDir)\..\src\core\lib\iomgr\executor.h">
      <Filter>src\core\lib\iomgr</Filter>
    </ClInclude>
    <ClInclude Include="$(SolutionDir)\..\src\core\lib\iomgr\iocp_windows.h">
      <Filter>src\core\lib\iomgr</Filter>
    </ClInclude>
    <ClInclude Include="$(SolutionDir)\..\src\core\lib\iomgr\iomgr.h">
      <Filter>src\core\lib\iomgr</Filter>
    </ClInclude>
    <ClInclude Include="$(SolutionDir)\..\src\core\lib\iomgr\iomgr_internal.h">
      <Filter>src\core\lib\iomgr</Filter>
    </ClInclude>
    <ClInclude Include="$(SolutionDir)\..\src\core\lib\iomgr\iomgr_posix.h">
      <Filter>src\core\lib\iomgr</Filter>
    </ClInclude>
    <ClInclude Include="$(SolutionDir)\..\src\core\lib\iomgr\iomgr_uv.h">
      <Filter>src\core\lib\iomgr</Filter>
    </ClInclude>
    <ClInclude Include="$(SolutionDir)\..\src\core\lib\iomgr\is_epollexclusive_available.h">
      <Filter>src\core\lib\iomgr</Filter>
    </ClInclude>
    <ClInclude Include="$(SolutionDir)\..\src\core\lib\iomgr\load_file.h">
      <Filter>src\core\lib\iomgr</Filter>
    </ClInclude>
    <ClInclude Include="$(SolutionDir)\..\src\core\lib\iomgr\lockfree_event.h">
      <Filter>src\core\lib\iomgr</Filter>
    </ClInclude>
    <ClInclude Include="$(SolutionDir)\..\src\core\lib\iomgr\nameser.h">
      <Filter>src\core\lib\iomgr</Filter>
    </ClInclude>
    <ClInclude Include="$(SolutionDir)\..\src\core\lib\iomgr\network_status_tracker.h">
      <Filter>src\core\lib\iomgr</Filter>
    </ClInclude>
    <ClInclude Include="$(SolutionDir)\..\src\core\lib\iomgr\polling_entity.h">
      <Filter>src\core\lib\iomgr</Filter>
    </ClInclude>
    <ClInclude Include="$(SolutionDir)\..\src\core\lib\iomgr\pollset.h">
      <Filter>src\core\lib\iomgr</Filter>
    </ClInclude>
    <ClInclude Include="$(SolutionDir)\..\src\core\lib\iomgr\pollset_set.h">
      <Filter>src\core\lib\iomgr</Filter>
    </ClInclude>
    <ClInclude Include="$(SolutionDir)\..\src\core\lib\iomgr\pollset_set_windows.h">
      <Filter>src\core\lib\iomgr</Filter>
    </ClInclude>
    <ClInclude Include="$(SolutionDir)\..\src\core\lib\iomgr\pollset_uv.h">
      <Filter>src\core\lib\iomgr</Filter>
    </ClInclude>
    <ClInclude Include="$(SolutionDir)\..\src\core\lib\iomgr\pollset_windows.h">
      <Filter>src\core\lib\iomgr</Filter>
    </ClInclude>
    <ClInclude Include="$(SolutionDir)\..\src\core\lib\iomgr\port.h">
      <Filter>src\core\lib\iomgr</Filter>
    </ClInclude>
    <ClInclude Include="$(SolutionDir)\..\src\core\lib\iomgr\resolve_address.h">
      <Filter>src\core\lib\iomgr</Filter>
    </ClInclude>
    <ClInclude Include="$(SolutionDir)\..\src\core\lib\iomgr\resource_quota.h">
      <Filter>src\core\lib\iomgr</Filter>
    </ClInclude>
    <ClInclude Include="$(SolutionDir)\..\src\core\lib\iomgr\sockaddr.h">
      <Filter>src\core\lib\iomgr</Filter>
    </ClInclude>
    <ClInclude Include="$(SolutionDir)\..\src\core\lib\iomgr\sockaddr_posix.h">
      <Filter>src\core\lib\iomgr</Filter>
    </ClInclude>
    <ClInclude Include="$(SolutionDir)\..\src\core\lib\iomgr\sockaddr_utils.h">
      <Filter>src\core\lib\iomgr</Filter>
    </ClInclude>
    <ClInclude Include="$(SolutionDir)\..\src\core\lib\iomgr\sockaddr_windows.h">
      <Filter>src\core\lib\iomgr</Filter>
    </ClInclude>
    <ClInclude Include="$(SolutionDir)\..\src\core\lib\iomgr\socket_factory_posix.h">
      <Filter>src\core\lib\iomgr</Filter>
    </ClInclude>
    <ClInclude Include="$(SolutionDir)\..\src\core\lib\iomgr\socket_mutator.h">
      <Filter>src\core\lib\iomgr</Filter>
    </ClInclude>
    <ClInclude Include="$(SolutionDir)\..\src\core\lib\iomgr\socket_utils.h">
      <Filter>src\core\lib\iomgr</Filter>
    </ClInclude>
    <ClInclude Include="$(SolutionDir)\..\src\core\lib\iomgr\socket_utils_posix.h">
      <Filter>src\core\lib\iomgr</Filter>
    </ClInclude>
    <ClInclude Include="$(SolutionDir)\..\src\core\lib\iomgr\socket_windows.h">
      <Filter>src\core\lib\iomgr</Filter>
    </ClInclude>
    <ClInclude Include="$(SolutionDir)\..\src\core\lib\iomgr\sys_epoll_wrapper.h">
      <Filter>src\core\lib\iomgr</Filter>
    </ClInclude>
    <ClInclude Include="$(SolutionDir)\..\src\core\lib\iomgr\tcp_client.h">
      <Filter>src\core\lib\iomgr</Filter>
    </ClInclude>
    <ClInclude Include="$(SolutionDir)\..\src\core\lib\iomgr\tcp_client_posix.h">
      <Filter>src\core\lib\iomgr</Filter>
    </ClInclude>
    <ClInclude Include="$(SolutionDir)\..\src\core\lib\iomgr\tcp_posix.h">
      <Filter>src\core\lib\iomgr</Filter>
    </ClInclude>
    <ClInclude Include="$(SolutionDir)\..\src\core\lib\iomgr\tcp_server.h">
      <Filter>src\core\lib\iomgr</Filter>
    </ClInclude>
    <ClInclude Include="$(SolutionDir)\..\src\core\lib\iomgr\tcp_server_utils_posix.h">
      <Filter>src\core\lib\iomgr</Filter>
    </ClInclude>
    <ClInclude Include="$(SolutionDir)\..\src\core\lib\iomgr\tcp_uv.h">
      <Filter>src\core\lib\iomgr</Filter>
    </ClInclude>
    <ClInclude Include="$(SolutionDir)\..\src\core\lib\iomgr\tcp_windows.h">
      <Filter>src\core\lib\iomgr</Filter>
    </ClInclude>
    <ClInclude Include="$(SolutionDir)\..\src\core\lib\iomgr\time_averaged_stats.h">
      <Filter>src\core\lib\iomgr</Filter>
    </ClInclude>
    <ClInclude Include="$(SolutionDir)\..\src\core\lib\iomgr\timer.h">
      <Filter>src\core\lib\iomgr</Filter>
    </ClInclude>
    <ClInclude Include="$(SolutionDir)\..\src\core\lib\iomgr\timer_generic.h">
      <Filter>src\core\lib\iomgr</Filter>
    </ClInclude>
    <ClInclude Include="$(SolutionDir)\..\src\core\lib\iomgr\timer_heap.h">
      <Filter>src\core\lib\iomgr</Filter>
    </ClInclude>
    <ClInclude Include="$(SolutionDir)\..\src\core\lib\iomgr\timer_manager.h">
      <Filter>src\core\lib\iomgr</Filter>
    </ClInclude>
    <ClInclude Include="$(SolutionDir)\..\src\core\lib\iomgr\timer_uv.h">
      <Filter>src\core\lib\iomgr</Filter>
    </ClInclude>
    <ClInclude Include="$(SolutionDir)\..\src\core\lib\iomgr\udp_server.h">
      <Filter>src\core\lib\iomgr</Filter>
    </ClInclude>
    <ClInclude Include="$(SolutionDir)\..\src\core\lib\iomgr\unix_sockets_posix.h">
      <Filter>src\core\lib\iomgr</Filter>
    </ClInclude>
    <ClInclude Include="$(SolutionDir)\..\src\core\lib\iomgr\wakeup_fd_cv.h">
      <Filter>src\core\lib\iomgr</Filter>
    </ClInclude>
    <ClInclude Include="$(SolutionDir)\..\src\core\lib\iomgr\wakeup_fd_pipe.h">
      <Filter>src\core\lib\iomgr</Filter>
    </ClInclude>
    <ClInclude Include="$(SolutionDir)\..\src\core\lib\iomgr\wakeup_fd_posix.h">
      <Filter>src\core\lib\iomgr</Filter>
    </ClInclude>
    <ClInclude Include="$(SolutionDir)\..\src\core\lib\json\json.h">
      <Filter>src\core\lib\json</Filter>
    </ClInclude>
    <ClInclude Include="$(SolutionDir)\..\src\core\lib\json\json_common.h">
      <Filter>src\core\lib\json</Filter>
    </ClInclude>
    <ClInclude Include="$(SolutionDir)\..\src\core\lib\json\json_reader.h">
      <Filter>src\core\lib\json</Filter>
    </ClInclude>
    <ClInclude Include="$(SolutionDir)\..\src\core\lib\json\json_writer.h">
      <Filter>src\core\lib\json</Filter>
    </ClInclude>
    <ClInclude Include="$(SolutionDir)\..\src\core\lib\slice\b64.h">
      <Filter>src\core\lib\slice</Filter>
    </ClInclude>
    <ClInclude Include="$(SolutionDir)\..\src\core\lib\slice\percent_encoding.h">
      <Filter>src\core\lib\slice</Filter>
    </ClInclude>
    <ClInclude Include="$(SolutionDir)\..\src\core\lib\slice\slice_hash_table.h">
      <Filter>src\core\lib\slice</Filter>
    </ClInclude>
    <ClInclude Include="$(SolutionDir)\..\src\core\lib\slice\slice_internal.h">
      <Filter>src\core\lib\slice</Filter>
    </ClInclude>
    <ClInclude Include="$(SolutionDir)\..\src\core\lib\slice\slice_string_helpers.h">
      <Filter>src\core\lib\slice</Filter>
    </ClInclude>
    <ClInclude Include="$(SolutionDir)\..\src\core\lib\surface\api_trace.h">
      <Filter>src\core\lib\surface</Filter>
    </ClInclude>
    <ClInclude Include="$(SolutionDir)\..\src\core\lib\surface\call.h">
      <Filter>src\core\lib\surface</Filter>
    </ClInclude>
    <ClInclude Include="$(SolutionDir)\..\src\core\lib\surface\call_test_only.h">
      <Filter>src\core\lib\surface</Filter>
    </ClInclude>
    <ClInclude Include="$(SolutionDir)\..\src\core\lib\surface\channel.h">
      <Filter>src\core\lib\surface</Filter>
    </ClInclude>
    <ClInclude Include="$(SolutionDir)\..\src\core\lib\surface\channel_init.h">
      <Filter>src\core\lib\surface</Filter>
    </ClInclude>
    <ClInclude Include="$(SolutionDir)\..\src\core\lib\surface\channel_stack_type.h">
      <Filter>src\core\lib\surface</Filter>
    </ClInclude>
    <ClInclude Include="$(SolutionDir)\..\src\core\lib\surface\completion_queue.h">
      <Filter>src\core\lib\surface</Filter>
    </ClInclude>
    <ClInclude Include="$(SolutionDir)\..\src\core\lib\surface\completion_queue_factory.h">
      <Filter>src\core\lib\surface</Filter>
    </ClInclude>
    <ClInclude Include="$(SolutionDir)\..\src\core\lib\surface\event_string.h">
      <Filter>src\core\lib\surface</Filter>
    </ClInclude>
    <ClInclude Include="$(SolutionDir)\..\src\core\lib\surface\init.h">
      <Filter>src\core\lib\surface</Filter>
    </ClInclude>
    <ClInclude Include="$(SolutionDir)\..\src\core\lib\surface\lame_client.h">
      <Filter>src\core\lib\surface</Filter>
    </ClInclude>
    <ClInclude Include="$(SolutionDir)\..\src\core\lib\surface\server.h">
      <Filter>src\core\lib\surface</Filter>
    </ClInclude>
    <ClInclude Include="$(SolutionDir)\..\src\core\lib\surface\validate_metadata.h">
      <Filter>src\core\lib\surface</Filter>
    </ClInclude>
    <ClInclude Include="$(SolutionDir)\..\src\core\lib\transport\bdp_estimator.h">
      <Filter>src\core\lib\transport</Filter>
    </ClInclude>
    <ClInclude Include="$(SolutionDir)\..\src\core\lib\transport\byte_stream.h">
      <Filter>src\core\lib\transport</Filter>
    </ClInclude>
    <ClInclude Include="$(SolutionDir)\..\src\core\lib\transport\connectivity_state.h">
      <Filter>src\core\lib\transport</Filter>
    </ClInclude>
    <ClInclude Include="$(SolutionDir)\..\src\core\lib\transport\error_utils.h">
      <Filter>src\core\lib\transport</Filter>
    </ClInclude>
    <ClInclude Include="$(SolutionDir)\..\src\core\lib\transport\http2_errors.h">
      <Filter>src\core\lib\transport</Filter>
    </ClInclude>
    <ClInclude Include="$(SolutionDir)\..\src\core\lib\transport\metadata.h">
      <Filter>src\core\lib\transport</Filter>
    </ClInclude>
    <ClInclude Include="$(SolutionDir)\..\src\core\lib\transport\metadata_batch.h">
      <Filter>src\core\lib\transport</Filter>
    </ClInclude>
    <ClInclude Include="$(SolutionDir)\..\src\core\lib\transport\pid_controller.h">
      <Filter>src\core\lib\transport</Filter>
    </ClInclude>
    <ClInclude Include="$(SolutionDir)\..\src\core\lib\transport\service_config.h">
      <Filter>src\core\lib\transport</Filter>
    </ClInclude>
    <ClInclude Include="$(SolutionDir)\..\src\core\lib\transport\static_metadata.h">
      <Filter>src\core\lib\transport</Filter>
    </ClInclude>
    <ClInclude Include="$(SolutionDir)\..\src\core\lib\transport\status_conversion.h">
      <Filter>src\core\lib\transport</Filter>
    </ClInclude>
    <ClInclude Include="$(SolutionDir)\..\src\core\lib\transport\timeout_encoding.h">
      <Filter>src\core\lib\transport</Filter>
    </ClInclude>
    <ClInclude Include="$(SolutionDir)\..\src\core\lib\transport\transport.h">
      <Filter>src\core\lib\transport</Filter>
    </ClInclude>
    <ClInclude Include="$(SolutionDir)\..\src\core\lib\transport\transport_impl.h">
      <Filter>src\core\lib\transport</Filter>
    </ClInclude>
    <ClInclude Include="$(SolutionDir)\..\src\core\lib\debug\trace.h">
      <Filter>src\core\lib\debug</Filter>
    </ClInclude>
<<<<<<< HEAD
    <ClInclude Include="$(SolutionDir)\..\src\core\ext\transport\chttp2\transport\bin_decoder.h">
      <Filter>src\core\ext\transport\chttp2\transport</Filter>
    </ClInclude>
    <ClInclude Include="$(SolutionDir)\..\src\core\ext\transport\chttp2\transport\bin_encoder.h">
      <Filter>src\core\ext\transport\chttp2\transport</Filter>
    </ClInclude>
    <ClInclude Include="$(SolutionDir)\..\src\core\ext\transport\chttp2\transport\chttp2_transport.h">
      <Filter>src\core\ext\transport\chttp2\transport</Filter>
    </ClInclude>
    <ClInclude Include="$(SolutionDir)\..\src\core\ext\transport\chttp2\transport\frame.h">
      <Filter>src\core\ext\transport\chttp2\transport</Filter>
    </ClInclude>
    <ClInclude Include="$(SolutionDir)\..\src\core\ext\transport\chttp2\transport\frame_data.h">
      <Filter>src\core\ext\transport\chttp2\transport</Filter>
    </ClInclude>
    <ClInclude Include="$(SolutionDir)\..\src\core\ext\transport\chttp2\transport\frame_goaway.h">
      <Filter>src\core\ext\transport\chttp2\transport</Filter>
    </ClInclude>
    <ClInclude Include="$(SolutionDir)\..\src\core\ext\transport\chttp2\transport\frame_ping.h">
      <Filter>src\core\ext\transport\chttp2\transport</Filter>
    </ClInclude>
    <ClInclude Include="$(SolutionDir)\..\src\core\ext\transport\chttp2\transport\frame_rst_stream.h">
      <Filter>src\core\ext\transport\chttp2\transport</Filter>
    </ClInclude>
    <ClInclude Include="$(SolutionDir)\..\src\core\ext\transport\chttp2\transport\frame_settings.h">
      <Filter>src\core\ext\transport\chttp2\transport</Filter>
    </ClInclude>
    <ClInclude Include="$(SolutionDir)\..\src\core\ext\transport\chttp2\transport\frame_window_update.h">
      <Filter>src\core\ext\transport\chttp2\transport</Filter>
    </ClInclude>
    <ClInclude Include="$(SolutionDir)\..\src\core\ext\transport\chttp2\transport\hpack_encoder.h">
      <Filter>src\core\ext\transport\chttp2\transport</Filter>
    </ClInclude>
    <ClInclude Include="$(SolutionDir)\..\src\core\ext\transport\chttp2\transport\hpack_parser.h">
      <Filter>src\core\ext\transport\chttp2\transport</Filter>
    </ClInclude>
    <ClInclude Include="$(SolutionDir)\..\src\core\ext\transport\chttp2\transport\hpack_table.h">
      <Filter>src\core\ext\transport\chttp2\transport</Filter>
    </ClInclude>
    <ClInclude Include="$(SolutionDir)\..\src\core\ext\transport\chttp2\transport\http2_settings.h">
      <Filter>src\core\ext\transport\chttp2\transport</Filter>
    </ClInclude>
    <ClInclude Include="$(SolutionDir)\..\src\core\ext\transport\chttp2\transport\huffsyms.h">
      <Filter>src\core\ext\transport\chttp2\transport</Filter>
    </ClInclude>
    <ClInclude Include="$(SolutionDir)\..\src\core\ext\transport\chttp2\transport\incoming_metadata.h">
      <Filter>src\core\ext\transport\chttp2\transport</Filter>
    </ClInclude>
    <ClInclude Include="$(SolutionDir)\..\src\core\ext\transport\chttp2\transport\internal.h">
      <Filter>src\core\ext\transport\chttp2\transport</Filter>
    </ClInclude>
    <ClInclude Include="$(SolutionDir)\..\src\core\ext\transport\chttp2\transport\stream_map.h">
      <Filter>src\core\ext\transport\chttp2\transport</Filter>
    </ClInclude>
    <ClInclude Include="$(SolutionDir)\..\src\core\ext\transport\chttp2\transport\varint.h">
      <Filter>src\core\ext\transport\chttp2\transport</Filter>
    </ClInclude>
    <ClInclude Include="$(SolutionDir)\..\src\core\ext\transport\chttp2\alpn\alpn.h">
      <Filter>src\core\ext\transport\chttp2\alpn</Filter>
    </ClInclude>
    <ClInclude Include="$(SolutionDir)\..\src\core\ext\filters\http\client\http_client_filter.h">
      <Filter>src\core\ext\filters\http\client</Filter>
    </ClInclude>
    <ClInclude Include="$(SolutionDir)\..\src\core\ext\filters\http\message_compress\message_compress_filter.h">
      <Filter>src\core\ext\filters\http\message_compress</Filter>
    </ClInclude>
    <ClInclude Include="$(SolutionDir)\..\src\core\ext\filters\http\server\http_server_filter.h">
      <Filter>src\core\ext\filters\http\server</Filter>
    </ClInclude>
    <ClInclude Include="$(SolutionDir)\..\src\core\lib\security\context\security_context.h">
      <Filter>src\core\lib\security\context</Filter>
    </ClInclude>
    <ClInclude Include="$(SolutionDir)\..\src\core\lib\security\credentials\composite\composite_credentials.h">
      <Filter>src\core\lib\security\credentials\composite</Filter>
    </ClInclude>
    <ClInclude Include="$(SolutionDir)\..\src\core\lib\security\credentials\credentials.h">
      <Filter>src\core\lib\security\credentials</Filter>
    </ClInclude>
    <ClInclude Include="$(SolutionDir)\..\src\core\lib\security\credentials\fake\fake_credentials.h">
      <Filter>src\core\lib\security\credentials\fake</Filter>
    </ClInclude>
    <ClInclude Include="$(SolutionDir)\..\src\core\lib\security\credentials\google_default\google_default_credentials.h">
      <Filter>src\core\lib\security\credentials\google_default</Filter>
    </ClInclude>
    <ClInclude Include="$(SolutionDir)\..\src\core\lib\security\credentials\iam\iam_credentials.h">
      <Filter>src\core\lib\security\credentials\iam</Filter>
    </ClInclude>
    <ClInclude Include="$(SolutionDir)\..\src\core\lib\security\credentials\jwt\json_token.h">
      <Filter>src\core\lib\security\credentials\jwt</Filter>
    </ClInclude>
    <ClInclude Include="$(SolutionDir)\..\src\core\lib\security\credentials\jwt\jwt_credentials.h">
      <Filter>src\core\lib\security\credentials\jwt</Filter>
    </ClInclude>
    <ClInclude Include="$(SolutionDir)\..\src\core\lib\security\credentials\jwt\jwt_verifier.h">
      <Filter>src\core\lib\security\credentials\jwt</Filter>
    </ClInclude>
    <ClInclude Include="$(SolutionDir)\..\src\core\lib\security\credentials\oauth2\oauth2_credentials.h">
      <Filter>src\core\lib\security\credentials\oauth2</Filter>
    </ClInclude>
    <ClInclude Include="$(SolutionDir)\..\src\core\lib\security\credentials\plugin\plugin_credentials.h">
      <Filter>src\core\lib\security\credentials\plugin</Filter>
    </ClInclude>
    <ClInclude Include="$(SolutionDir)\..\src\core\lib\security\credentials\ssl\ssl_credentials.h">
      <Filter>src\core\lib\security\credentials\ssl</Filter>
    </ClInclude>
    <ClInclude Include="$(SolutionDir)\..\src\core\lib\security\transport\auth_filters.h">
      <Filter>src\core\lib\security\transport</Filter>
    </ClInclude>
    <ClInclude Include="$(SolutionDir)\..\src\core\lib\security\transport\lb_targets_info.h">
      <Filter>src\core\lib\security\transport</Filter>
    </ClInclude>
    <ClInclude Include="$(SolutionDir)\..\src\core\lib\security\transport\secure_endpoint.h">
      <Filter>src\core\lib\security\transport</Filter>
    </ClInclude>
    <ClInclude Include="$(SolutionDir)\..\src\core\lib\security\transport\security_connector.h">
      <Filter>src\core\lib\security\transport</Filter>
    </ClInclude>
    <ClInclude Include="$(SolutionDir)\..\src\core\lib\security\transport\security_handshaker.h">
      <Filter>src\core\lib\security\transport</Filter>
    </ClInclude>
    <ClInclude Include="$(SolutionDir)\..\src\core\lib\security\transport\tsi_error.h">
      <Filter>src\core\lib\security\transport</Filter>
    </ClInclude>
    <ClInclude Include="$(SolutionDir)\..\src\core\lib\security\util\json_util.h">
      <Filter>src\core\lib\security\util</Filter>
    </ClInclude>
    <ClInclude Include="$(SolutionDir)\..\src\core\tsi\fake_transport_security.h">
      <Filter>src\core\tsi</Filter>
    </ClInclude>
    <ClInclude Include="$(SolutionDir)\..\src\core\tsi\gts_transport_security.h">
      <Filter>src\core\tsi</Filter>
    </ClInclude>
    <ClInclude Include="$(SolutionDir)\..\src\core\tsi\ssl_transport_security.h">
      <Filter>src\core\tsi</Filter>
    </ClInclude>
    <ClInclude Include="$(SolutionDir)\..\src\core\tsi\ssl_types.h">
      <Filter>src\core\tsi</Filter>
    </ClInclude>
    <ClInclude Include="$(SolutionDir)\..\src\core\tsi\transport_security.h">
      <Filter>src\core\tsi</Filter>
    </ClInclude>
    <ClInclude Include="$(SolutionDir)\..\src\core\tsi\transport_security_adapter.h">
      <Filter>src\core\tsi</Filter>
    </ClInclude>
    <ClInclude Include="$(SolutionDir)\..\src\core\tsi\transport_security_grpc.h">
      <Filter>src\core\tsi</Filter>
    </ClInclude>
    <ClInclude Include="$(SolutionDir)\..\src\core\tsi\transport_security_interface.h">
      <Filter>src\core\tsi</Filter>
    </ClInclude>
    <ClInclude Include="$(SolutionDir)\..\src\core\ext\transport\chttp2\server\chttp2_server.h">
      <Filter>src\core\ext\transport\chttp2\server</Filter>
    </ClInclude>
    <ClInclude Include="$(SolutionDir)\..\src\core\ext\filters\client_channel\client_channel.h">
      <Filter>src\core\ext\filters\client_channel</Filter>
    </ClInclude>
    <ClInclude Include="$(SolutionDir)\..\src\core\ext\filters\client_channel\client_channel_factory.h">
      <Filter>src\core\ext\filters\client_channel</Filter>
    </ClInclude>
    <ClInclude Include="$(SolutionDir)\..\src\core\ext\filters\client_channel\connector.h">
      <Filter>src\core\ext\filters\client_channel</Filter>
    </ClInclude>
    <ClInclude Include="$(SolutionDir)\..\src\core\ext\filters\client_channel\http_connect_handshaker.h">
      <Filter>src\core\ext\filters\client_channel</Filter>
    </ClInclude>
    <ClInclude Include="$(SolutionDir)\..\src\core\ext\filters\client_channel\http_proxy.h">
      <Filter>src\core\ext\filters\client_channel</Filter>
    </ClInclude>
    <ClInclude Include="$(SolutionDir)\..\src\core\ext\filters\client_channel\lb_policy.h">
      <Filter>src\core\ext\filters\client_channel</Filter>
    </ClInclude>
    <ClInclude Include="$(SolutionDir)\..\src\core\ext\filters\client_channel\lb_policy_factory.h">
      <Filter>src\core\ext\filters\client_channel</Filter>
    </ClInclude>
    <ClInclude Include="$(SolutionDir)\..\src\core\ext\filters\client_channel\lb_policy_registry.h">
      <Filter>src\core\ext\filters\client_channel</Filter>
    </ClInclude>
    <ClInclude Include="$(SolutionDir)\..\src\core\ext\filters\client_channel\parse_address.h">
      <Filter>src\core\ext\filters\client_channel</Filter>
    </ClInclude>
    <ClInclude Include="$(SolutionDir)\..\src\core\ext\filters\client_channel\proxy_mapper.h">
      <Filter>src\core\ext\filters\client_channel</Filter>
    </ClInclude>
    <ClInclude Include="$(SolutionDir)\..\src\core\ext\filters\client_channel\proxy_mapper_registry.h">
      <Filter>src\core\ext\filters\client_channel</Filter>
    </ClInclude>
    <ClInclude Include="$(SolutionDir)\..\src\core\ext\filters\client_channel\resolver.h">
      <Filter>src\core\ext\filters\client_channel</Filter>
    </ClInclude>
    <ClInclude Include="$(SolutionDir)\..\src\core\ext\filters\client_channel\resolver_factory.h">
      <Filter>src\core\ext\filters\client_channel</Filter>
    </ClInclude>
    <ClInclude Include="$(SolutionDir)\..\src\core\ext\filters\client_channel\resolver_registry.h">
      <Filter>src\core\ext\filters\client_channel</Filter>
    </ClInclude>
    <ClInclude Include="$(SolutionDir)\..\src\core\ext\filters\client_channel\retry_throttle.h">
      <Filter>src\core\ext\filters\client_channel</Filter>
    </ClInclude>
    <ClInclude Include="$(SolutionDir)\..\src\core\ext\filters\client_channel\subchannel.h">
      <Filter>src\core\ext\filters\client_channel</Filter>
    </ClInclude>
    <ClInclude Include="$(SolutionDir)\..\src\core\ext\filters\client_channel\subchannel_index.h">
      <Filter>src\core\ext\filters\client_channel</Filter>
    </ClInclude>
    <ClInclude Include="$(SolutionDir)\..\src\core\ext\filters\client_channel\uri_parser.h">
      <Filter>src\core\ext\filters\client_channel</Filter>
    </ClInclude>
    <ClInclude Include="$(SolutionDir)\..\src\core\ext\filters\deadline\deadline_filter.h">
      <Filter>src\core\ext\filters\deadline</Filter>
    </ClInclude>
    <ClInclude Include="$(SolutionDir)\..\src\core\ext\transport\chttp2\client\chttp2_connector.h">
      <Filter>src\core\ext\transport\chttp2\client</Filter>
    </ClInclude>
    <ClInclude Include="$(SolutionDir)\..\src\core\ext\transport\inproc\inproc_transport.h">
      <Filter>src\core\ext\transport\inproc</Filter>
    </ClInclude>
=======
>>>>>>> dc1cfe9e
    <ClInclude Include="$(SolutionDir)\..\src\core\ext\filters\client_channel\lb_policy\grpclb\client_load_reporting_filter.h">
      <Filter>src\core\ext\filters\client_channel\lb_policy\grpclb</Filter>
    </ClInclude>
    <ClInclude Include="$(SolutionDir)\..\src\core\ext\filters\client_channel\lb_policy\grpclb\grpclb.h">
      <Filter>src\core\ext\filters\client_channel\lb_policy\grpclb</Filter>
    </ClInclude>
    <ClInclude Include="$(SolutionDir)\..\src\core\ext\filters\client_channel\lb_policy\grpclb\grpclb_channel.h">
      <Filter>src\core\ext\filters\client_channel\lb_policy\grpclb</Filter>
    </ClInclude>
    <ClInclude Include="$(SolutionDir)\..\src\core\ext\filters\client_channel\lb_policy\grpclb\grpclb_client_stats.h">
      <Filter>src\core\ext\filters\client_channel\lb_policy\grpclb</Filter>
    </ClInclude>
    <ClInclude Include="$(SolutionDir)\..\src\core\ext\filters\client_channel\lb_policy\grpclb\load_balancer_api.h">
      <Filter>src\core\ext\filters\client_channel\lb_policy\grpclb</Filter>
    </ClInclude>
    <ClInclude Include="$(SolutionDir)\..\src\core\ext\filters\client_channel\lb_policy\grpclb\proto\grpc\lb\v1\load_balancer.pb.h">
      <Filter>src\core\ext\filters\client_channel\lb_policy\grpclb\proto\grpc\lb\v1</Filter>
    </ClInclude>
    <ClInclude Include="$(SolutionDir)\..\src\core\ext\filters\client_channel\resolver\fake\fake_resolver.h">
      <Filter>src\core\ext\filters\client_channel\resolver\fake</Filter>
    </ClInclude>
    <ClInclude Include="$(SolutionDir)\..\src\core\ext\filters\client_channel\resolver\dns\c_ares\grpc_ares_ev_driver.h">
      <Filter>src\core\ext\filters\client_channel\resolver\dns\c_ares</Filter>
    </ClInclude>
    <ClInclude Include="$(SolutionDir)\..\src\core\ext\filters\client_channel\resolver\dns\c_ares\grpc_ares_wrapper.h">
      <Filter>src\core\ext\filters\client_channel\resolver\dns\c_ares</Filter>
    </ClInclude>
    <ClInclude Include="$(SolutionDir)\..\src\core\ext\filters\load_reporting\load_reporting.h">
      <Filter>src\core\ext\filters\load_reporting</Filter>
    </ClInclude>
    <ClInclude Include="$(SolutionDir)\..\src\core\ext\filters\load_reporting\load_reporting_filter.h">
      <Filter>src\core\ext\filters\load_reporting</Filter>
    </ClInclude>
    <ClInclude Include="$(SolutionDir)\..\src\core\ext\census\aggregation.h">
      <Filter>src\core\ext\census</Filter>
    </ClInclude>
    <ClInclude Include="$(SolutionDir)\..\src\core\ext\census\base_resources.h">
      <Filter>src\core\ext\census</Filter>
    </ClInclude>
    <ClInclude Include="$(SolutionDir)\..\src\core\ext\census\census_interface.h">
      <Filter>src\core\ext\census</Filter>
    </ClInclude>
    <ClInclude Include="$(SolutionDir)\..\src\core\ext\census\census_rpc_stats.h">
      <Filter>src\core\ext\census</Filter>
    </ClInclude>
    <ClInclude Include="$(SolutionDir)\..\src\core\ext\census\gen\census.pb.h">
      <Filter>src\core\ext\census\gen</Filter>
    </ClInclude>
    <ClInclude Include="$(SolutionDir)\..\src\core\ext\census\gen\trace_context.pb.h">
      <Filter>src\core\ext\census\gen</Filter>
    </ClInclude>
    <ClInclude Include="$(SolutionDir)\..\src\core\ext\census\grpc_filter.h">
      <Filter>src\core\ext\census</Filter>
    </ClInclude>
    <ClInclude Include="$(SolutionDir)\..\src\core\ext\census\intrusive_hash_map.h">
      <Filter>src\core\ext\census</Filter>
    </ClInclude>
    <ClInclude Include="$(SolutionDir)\..\src\core\ext\census\intrusive_hash_map_internal.h">
      <Filter>src\core\ext\census</Filter>
    </ClInclude>
    <ClInclude Include="$(SolutionDir)\..\src\core\ext\census\mlog.h">
      <Filter>src\core\ext\census</Filter>
    </ClInclude>
    <ClInclude Include="$(SolutionDir)\..\src\core\ext\census\resource.h">
      <Filter>src\core\ext\census</Filter>
    </ClInclude>
    <ClInclude Include="$(SolutionDir)\..\src\core\ext\census\rpc_metric_id.h">
      <Filter>src\core\ext\census</Filter>
    </ClInclude>
    <ClInclude Include="$(SolutionDir)\..\src\core\ext\census\trace_context.h">
      <Filter>src\core\ext\census</Filter>
    </ClInclude>
    <ClInclude Include="$(SolutionDir)\..\src\core\ext\census\trace_label.h">
      <Filter>src\core\ext\census</Filter>
    </ClInclude>
    <ClInclude Include="$(SolutionDir)\..\src\core\ext\census\trace_propagation.h">
      <Filter>src\core\ext\census</Filter>
    </ClInclude>
    <ClInclude Include="$(SolutionDir)\..\src\core\ext\census\trace_status.h">
      <Filter>src\core\ext\census</Filter>
    </ClInclude>
    <ClInclude Include="$(SolutionDir)\..\src\core\ext\census\trace_string.h">
      <Filter>src\core\ext\census</Filter>
    </ClInclude>
    <ClInclude Include="$(SolutionDir)\..\src\core\ext\census\tracing.h">
      <Filter>src\core\ext\census</Filter>
    </ClInclude>
    <ClInclude Include="$(SolutionDir)\..\src\core\ext\filters\max_age\max_age_filter.h">
      <Filter>src\core\ext\filters\max_age</Filter>
    </ClInclude>
    <ClInclude Include="$(SolutionDir)\..\src\core\ext\filters\message_size\message_size_filter.h">
      <Filter>src\core\ext\filters\message_size</Filter>
    </ClInclude>
    <ClInclude Include="$(SolutionDir)\..\src\core\ext\filters\workarounds\workaround_cronet_compression_filter.h">
      <Filter>src\core\ext\filters\workarounds</Filter>
    </ClInclude>
    <ClInclude Include="$(SolutionDir)\..\src\core\ext\filters\workarounds\workaround_utils.h">
      <Filter>src\core\ext\filters\workarounds</Filter>
    </ClInclude>
  </ItemGroup>

  <ItemGroup>
    <Filter Include="include">
      <UniqueIdentifier>{968de0a1-346d-b75a-6f19-6a55119b8235}</UniqueIdentifier>
    </Filter>
    <Filter Include="include\grpc">
      <UniqueIdentifier>{880c644d-b84f-cfca-98bd-e145f36232ab}</UniqueIdentifier>
    </Filter>
    <Filter Include="include\grpc\impl">
      <UniqueIdentifier>{38832702-fee1-b2bc-75d3-923e748dcde9}</UniqueIdentifier>
    </Filter>
    <Filter Include="include\grpc\impl\codegen">
      <UniqueIdentifier>{def748f5-ed2a-a9bb-40d9-c31d00f0e13b}</UniqueIdentifier>
    </Filter>
    <Filter Include="include\grpc\support">
      <UniqueIdentifier>{31de82ea-dc6c-73fb-a640-979b8a7b240c}</UniqueIdentifier>
    </Filter>
    <Filter Include="src">
      <UniqueIdentifier>{d538af37-07b2-062b-fa2a-d9f882cb2737}</UniqueIdentifier>
    </Filter>
    <Filter Include="src\core">
      <UniqueIdentifier>{ea745680-21ea-9c5e-679b-64dc40562d08}</UniqueIdentifier>
    </Filter>
    <Filter Include="src\core\ext">
      <UniqueIdentifier>{3f32a58f-394f-5f13-06aa-6cc52cc2daaf}</UniqueIdentifier>
    </Filter>
    <Filter Include="src\core\ext\census">
      <UniqueIdentifier>{9bf70bd2-f553-11b2-c237-abd148971eea}</UniqueIdentifier>
    </Filter>
    <Filter Include="src\core\ext\census\gen">
      <UniqueIdentifier>{4a14dd37-5868-c656-7333-fa80574cbb07}</UniqueIdentifier>
    </Filter>
    <Filter Include="src\core\ext\filters">
      <UniqueIdentifier>{a7cd279d-e0ec-32d3-4cbe-778aba4a0000}</UniqueIdentifier>
    </Filter>
    <Filter Include="src\core\ext\filters\client_channel">
      <UniqueIdentifier>{d38c43fd-50e4-fba5-59c5-0d4817159aad}</UniqueIdentifier>
    </Filter>
    <Filter Include="src\core\ext\filters\client_channel\lb_policy">
      <UniqueIdentifier>{784368be-88aa-3170-1479-48fdf8fbc7be}</UniqueIdentifier>
    </Filter>
    <Filter Include="src\core\ext\filters\client_channel\lb_policy\grpclb">
      <UniqueIdentifier>{82e39ac8-1993-6894-efed-651068234a28}</UniqueIdentifier>
    </Filter>
    <Filter Include="src\core\ext\filters\client_channel\lb_policy\grpclb\proto">
      <UniqueIdentifier>{ff02fee6-7304-df5f-76a6-008b5a1c7d19}</UniqueIdentifier>
    </Filter>
    <Filter Include="src\core\ext\filters\client_channel\lb_policy\grpclb\proto\grpc">
      <UniqueIdentifier>{953a74cb-cafd-eedd-8d34-038c28daf188}</UniqueIdentifier>
    </Filter>
    <Filter Include="src\core\ext\filters\client_channel\lb_policy\grpclb\proto\grpc\lb">
      <UniqueIdentifier>{595a1701-eb5a-e8af-ffa3-f67c0e380894}</UniqueIdentifier>
    </Filter>
    <Filter Include="src\core\ext\filters\client_channel\lb_policy\grpclb\proto\grpc\lb\v1">
      <UniqueIdentifier>{af8e2597-93ef-1381-d773-082a85e7eaf1}</UniqueIdentifier>
    </Filter>
    <Filter Include="src\core\ext\filters\client_channel\lb_policy\pick_first">
      <UniqueIdentifier>{9a3e8049-bc04-8341-5173-6fe5f8a4465c}</UniqueIdentifier>
    </Filter>
    <Filter Include="src\core\ext\filters\client_channel\lb_policy\round_robin">
      <UniqueIdentifier>{6d3d5842-8257-9c58-7985-75f4d98b7d5c}</UniqueIdentifier>
    </Filter>
    <Filter Include="src\core\ext\filters\client_channel\resolver">
      <UniqueIdentifier>{c9873fec-2f83-0497-6d0a-bd9c1cc63be3}</UniqueIdentifier>
    </Filter>
    <Filter Include="src\core\ext\filters\client_channel\resolver\dns">
      <UniqueIdentifier>{91b79502-da45-f80b-933e-c974b089db5c}</UniqueIdentifier>
    </Filter>
    <Filter Include="src\core\ext\filters\client_channel\resolver\dns\c_ares">
      <UniqueIdentifier>{73d42c09-d1b5-2e4e-ef12-d74d8ee33ac2}</UniqueIdentifier>
    </Filter>
    <Filter Include="src\core\ext\filters\client_channel\resolver\dns\native">
      <UniqueIdentifier>{9b2d7e1f-b78a-2e7a-3000-944e46a5fab9}</UniqueIdentifier>
    </Filter>
    <Filter Include="src\core\ext\filters\client_channel\resolver\fake">
      <UniqueIdentifier>{e75d1482-9a43-5fdf-03a5-e2b2833715fb}</UniqueIdentifier>
    </Filter>
    <Filter Include="src\core\ext\filters\client_channel\resolver\sockaddr">
      <UniqueIdentifier>{bd317dd5-323e-5b27-4c05-d85786be36ab}</UniqueIdentifier>
    </Filter>
    <Filter Include="src\core\ext\filters\deadline">
      <UniqueIdentifier>{c8dcda4e-dbaa-1ae8-67a9-0dd26046f652}</UniqueIdentifier>
    </Filter>
    <Filter Include="src\core\ext\filters\http">
      <UniqueIdentifier>{2e3ab9f3-39ca-db39-cb3e-2196cbc68098}</UniqueIdentifier>
    </Filter>
    <Filter Include="src\core\ext\filters\http\client">
      <UniqueIdentifier>{e4f7616b-2b49-7df9-8ca3-eb7848d4609d}</UniqueIdentifier>
    </Filter>
    <Filter Include="src\core\ext\filters\http\message_compress">
      <UniqueIdentifier>{7b595f5a-c5b5-29fe-74c2-5ec5fd5c94d2}</UniqueIdentifier>
    </Filter>
    <Filter Include="src\core\ext\filters\http\server">
      <UniqueIdentifier>{a40e82ca-0c04-35b8-898d-7ad5f323d110}</UniqueIdentifier>
    </Filter>
    <Filter Include="src\core\ext\filters\load_reporting">
      <UniqueIdentifier>{12559ba7-9445-92ae-0c5a-2d79570d4c9b}</UniqueIdentifier>
    </Filter>
    <Filter Include="src\core\ext\filters\max_age">
      <UniqueIdentifier>{5369e83c-4625-fc14-cc40-9db5da3a7af4}</UniqueIdentifier>
    </Filter>
    <Filter Include="src\core\ext\filters\message_size">
      <UniqueIdentifier>{5ca3f38c-539f-3c4f-b68c-38b31ba339ba}</UniqueIdentifier>
    </Filter>
    <Filter Include="src\core\ext\filters\workarounds">
      <UniqueIdentifier>{2ec64619-e2c4-da0f-c10e-e03f5a151300}</UniqueIdentifier>
    </Filter>
    <Filter Include="src\core\ext\transport">
      <UniqueIdentifier>{e3abfd0a-064e-0f2f-c8e8-7c5a7e98142a}</UniqueIdentifier>
    </Filter>
    <Filter Include="src\core\ext\transport\chttp2">
      <UniqueIdentifier>{ac42667b-bbba-3571-20bc-7a4240ef26ca}</UniqueIdentifier>
    </Filter>
    <Filter Include="src\core\ext\transport\chttp2\alpn">
      <UniqueIdentifier>{ef2aa344-783f-7fbd-c83a-47e2d38db14d}</UniqueIdentifier>
    </Filter>
    <Filter Include="src\core\ext\transport\chttp2\client">
      <UniqueIdentifier>{dbffebe0-eebb-577d-1860-ef6837f4cf50}</UniqueIdentifier>
    </Filter>
    <Filter Include="src\core\ext\transport\chttp2\client\insecure">
      <UniqueIdentifier>{4e699b02-fae4-dabd-afd2-2e41b05bef0e}</UniqueIdentifier>
    </Filter>
    <Filter Include="src\core\ext\transport\chttp2\client\secure">
      <UniqueIdentifier>{e98ed28e-8dc5-3bb4-22a2-8893831a0ab8}</UniqueIdentifier>
    </Filter>
    <Filter Include="src\core\ext\transport\chttp2\server">
      <UniqueIdentifier>{1d36fe16-b004-6bee-c661-328234bbb469}</UniqueIdentifier>
    </Filter>
    <Filter Include="src\core\ext\transport\chttp2\server\insecure">
      <UniqueIdentifier>{e8539863-6029-cca4-44a9-5481cacf8144}</UniqueIdentifier>
    </Filter>
    <Filter Include="src\core\ext\transport\chttp2\server\secure">
      <UniqueIdentifier>{0afa539f-8c83-d4b9-cdea-550091f09638}</UniqueIdentifier>
    </Filter>
    <Filter Include="src\core\ext\transport\chttp2\transport">
      <UniqueIdentifier>{6f34254e-e69f-c9b4-156d-5024bade5408}</UniqueIdentifier>
    </Filter>
    <Filter Include="src\core\ext\transport\inproc">
      <UniqueIdentifier>{fb9e878e-fc50-40af-7646-074229a9d676}</UniqueIdentifier>
    </Filter>
    <Filter Include="src\core\lib">
      <UniqueIdentifier>{5b2ded3f-84a5-f6b4-2060-286c7d1dc945}</UniqueIdentifier>
    </Filter>
    <Filter Include="src\core\lib\channel">
      <UniqueIdentifier>{1931b044-90f3-cd68-b5f8-23be77ca8efc}</UniqueIdentifier>
    </Filter>
    <Filter Include="src\core\lib\compression">
      <UniqueIdentifier>{dadf7fe9-3f15-d431-e4f6-f987b090536c}</UniqueIdentifier>
    </Filter>
    <Filter Include="src\core\lib\debug">
      <UniqueIdentifier>{19122742-9b92-5b67-9fb9-e552ac62ca5d}</UniqueIdentifier>
    </Filter>
    <Filter Include="src\core\lib\http">
      <UniqueIdentifier>{dab8f03a-73de-8cfa-88fb-6e04402efb54}</UniqueIdentifier>
    </Filter>
    <Filter Include="src\core\lib\iomgr">
      <UniqueIdentifier>{5468ba38-b8a3-85b1-216f-48a2364e18df}</UniqueIdentifier>
    </Filter>
    <Filter Include="src\core\lib\json">
      <UniqueIdentifier>{cb2b0073-f2a7-5c63-d182-8874b24bdf36}</UniqueIdentifier>
    </Filter>
    <Filter Include="src\core\lib\security">
      <UniqueIdentifier>{c4661d64-349f-01c1-1ba8-0602f9047595}</UniqueIdentifier>
    </Filter>
    <Filter Include="src\core\lib\security\context">
      <UniqueIdentifier>{187b52e3-bc78-6c62-3e68-4eb19a257661}</UniqueIdentifier>
    </Filter>
    <Filter Include="src\core\lib\security\credentials">
      <UniqueIdentifier>{c8af33b1-f786-001d-3e92-140872dc9829}</UniqueIdentifier>
    </Filter>
    <Filter Include="src\core\lib\security\credentials\composite">
      <UniqueIdentifier>{197ed135-5f84-9f6a-6751-38dc5e9dd38c}</UniqueIdentifier>
    </Filter>
    <Filter Include="src\core\lib\security\credentials\fake">
      <UniqueIdentifier>{6d391299-53d7-ee6a-55aa-d4c46cd86e82}</UniqueIdentifier>
    </Filter>
    <Filter Include="src\core\lib\security\credentials\google_default">
      <UniqueIdentifier>{412c7418-e90a-de77-5705-7890ba960911}</UniqueIdentifier>
    </Filter>
    <Filter Include="src\core\lib\security\credentials\iam">
      <UniqueIdentifier>{718f826c-994b-7dd4-3042-0e999c5c22ba}</UniqueIdentifier>
    </Filter>
    <Filter Include="src\core\lib\security\credentials\jwt">
      <UniqueIdentifier>{ab21bcdf-de99-5838-699a-19ecb0c4aa14}</UniqueIdentifier>
    </Filter>
    <Filter Include="src\core\lib\security\credentials\oauth2">
      <UniqueIdentifier>{f47a7a32-3166-b899-3622-f062f372feea}</UniqueIdentifier>
    </Filter>
    <Filter Include="src\core\lib\security\credentials\plugin">
      <UniqueIdentifier>{46120bcc-03e3-1aaa-fc61-9cef786bd70c}</UniqueIdentifier>
    </Filter>
    <Filter Include="src\core\lib\security\credentials\ssl">
      <UniqueIdentifier>{9d7802bc-d459-1a9b-3c97-868cddcca1d1}</UniqueIdentifier>
    </Filter>
    <Filter Include="src\core\lib\security\transport">
      <UniqueIdentifier>{b22e611f-8272-9914-24a5-8107ebf51eeb}</UniqueIdentifier>
    </Filter>
    <Filter Include="src\core\lib\security\util">
      <UniqueIdentifier>{fcd7b397-aadd-556a-8aae-0cb7c893fbe0}</UniqueIdentifier>
    </Filter>
    <Filter Include="src\core\lib\slice">
      <UniqueIdentifier>{aed4de18-0b8a-0fed-6f5b-41ea3442310d}</UniqueIdentifier>
    </Filter>
    <Filter Include="src\core\lib\surface">
      <UniqueIdentifier>{a21971fb-304f-da08-b1b2-7bd8df8ac373}</UniqueIdentifier>
    </Filter>
    <Filter Include="src\core\lib\transport">
      <UniqueIdentifier>{e9d0d3fc-c100-f3e6-89b8-649f241155bf}</UniqueIdentifier>
    </Filter>
    <Filter Include="src\core\plugin_registry">
      <UniqueIdentifier>{02bec99b-ff39-88d7-9dea-e0ff9f4a2701}</UniqueIdentifier>
    </Filter>
    <Filter Include="src\core\tsi">
      <UniqueIdentifier>{0b0f9ab1-efa4-7f03-e446-6fb9b5227e84}</UniqueIdentifier>
    </Filter>
    <Filter Include="third_party">
      <UniqueIdentifier>{aaab30a4-2a15-732e-c141-3fbc0f0f5a7a}</UniqueIdentifier>
    </Filter>
    <Filter Include="third_party\nanopb">
      <UniqueIdentifier>{93d6596d-330c-1d27-6f84-3c840e57869e}</UniqueIdentifier>
    </Filter>
  </ItemGroup>
</Project>
<|MERGE_RESOLUTION|>--- conflicted
+++ resolved
@@ -1007,6 +1007,9 @@
     <ClInclude Include="$(SolutionDir)\..\src\core\tsi\transport_security_adapter.h">
       <Filter>src\core\tsi</Filter>
     </ClInclude>
+    <ClInclude Include="$(SolutionDir)\..\src\core\tsi\transport_security_grpc.h">
+      <Filter>src\core\tsi</Filter>
+    </ClInclude>
     <ClInclude Include="$(SolutionDir)\..\src\core\tsi\transport_security_interface.h">
       <Filter>src\core\tsi</Filter>
     </ClInclude>
@@ -1415,225 +1418,6 @@
     <ClInclude Include="$(SolutionDir)\..\src\core\lib\debug\trace.h">
       <Filter>src\core\lib\debug</Filter>
     </ClInclude>
-<<<<<<< HEAD
-    <ClInclude Include="$(SolutionDir)\..\src\core\ext\transport\chttp2\transport\bin_decoder.h">
-      <Filter>src\core\ext\transport\chttp2\transport</Filter>
-    </ClInclude>
-    <ClInclude Include="$(SolutionDir)\..\src\core\ext\transport\chttp2\transport\bin_encoder.h">
-      <Filter>src\core\ext\transport\chttp2\transport</Filter>
-    </ClInclude>
-    <ClInclude Include="$(SolutionDir)\..\src\core\ext\transport\chttp2\transport\chttp2_transport.h">
-      <Filter>src\core\ext\transport\chttp2\transport</Filter>
-    </ClInclude>
-    <ClInclude Include="$(SolutionDir)\..\src\core\ext\transport\chttp2\transport\frame.h">
-      <Filter>src\core\ext\transport\chttp2\transport</Filter>
-    </ClInclude>
-    <ClInclude Include="$(SolutionDir)\..\src\core\ext\transport\chttp2\transport\frame_data.h">
-      <Filter>src\core\ext\transport\chttp2\transport</Filter>
-    </ClInclude>
-    <ClInclude Include="$(SolutionDir)\..\src\core\ext\transport\chttp2\transport\frame_goaway.h">
-      <Filter>src\core\ext\transport\chttp2\transport</Filter>
-    </ClInclude>
-    <ClInclude Include="$(SolutionDir)\..\src\core\ext\transport\chttp2\transport\frame_ping.h">
-      <Filter>src\core\ext\transport\chttp2\transport</Filter>
-    </ClInclude>
-    <ClInclude Include="$(SolutionDir)\..\src\core\ext\transport\chttp2\transport\frame_rst_stream.h">
-      <Filter>src\core\ext\transport\chttp2\transport</Filter>
-    </ClInclude>
-    <ClInclude Include="$(SolutionDir)\..\src\core\ext\transport\chttp2\transport\frame_settings.h">
-      <Filter>src\core\ext\transport\chttp2\transport</Filter>
-    </ClInclude>
-    <ClInclude Include="$(SolutionDir)\..\src\core\ext\transport\chttp2\transport\frame_window_update.h">
-      <Filter>src\core\ext\transport\chttp2\transport</Filter>
-    </ClInclude>
-    <ClInclude Include="$(SolutionDir)\..\src\core\ext\transport\chttp2\transport\hpack_encoder.h">
-      <Filter>src\core\ext\transport\chttp2\transport</Filter>
-    </ClInclude>
-    <ClInclude Include="$(SolutionDir)\..\src\core\ext\transport\chttp2\transport\hpack_parser.h">
-      <Filter>src\core\ext\transport\chttp2\transport</Filter>
-    </ClInclude>
-    <ClInclude Include="$(SolutionDir)\..\src\core\ext\transport\chttp2\transport\hpack_table.h">
-      <Filter>src\core\ext\transport\chttp2\transport</Filter>
-    </ClInclude>
-    <ClInclude Include="$(SolutionDir)\..\src\core\ext\transport\chttp2\transport\http2_settings.h">
-      <Filter>src\core\ext\transport\chttp2\transport</Filter>
-    </ClInclude>
-    <ClInclude Include="$(SolutionDir)\..\src\core\ext\transport\chttp2\transport\huffsyms.h">
-      <Filter>src\core\ext\transport\chttp2\transport</Filter>
-    </ClInclude>
-    <ClInclude Include="$(SolutionDir)\..\src\core\ext\transport\chttp2\transport\incoming_metadata.h">
-      <Filter>src\core\ext\transport\chttp2\transport</Filter>
-    </ClInclude>
-    <ClInclude Include="$(SolutionDir)\..\src\core\ext\transport\chttp2\transport\internal.h">
-      <Filter>src\core\ext\transport\chttp2\transport</Filter>
-    </ClInclude>
-    <ClInclude Include="$(SolutionDir)\..\src\core\ext\transport\chttp2\transport\stream_map.h">
-      <Filter>src\core\ext\transport\chttp2\transport</Filter>
-    </ClInclude>
-    <ClInclude Include="$(SolutionDir)\..\src\core\ext\transport\chttp2\transport\varint.h">
-      <Filter>src\core\ext\transport\chttp2\transport</Filter>
-    </ClInclude>
-    <ClInclude Include="$(SolutionDir)\..\src\core\ext\transport\chttp2\alpn\alpn.h">
-      <Filter>src\core\ext\transport\chttp2\alpn</Filter>
-    </ClInclude>
-    <ClInclude Include="$(SolutionDir)\..\src\core\ext\filters\http\client\http_client_filter.h">
-      <Filter>src\core\ext\filters\http\client</Filter>
-    </ClInclude>
-    <ClInclude Include="$(SolutionDir)\..\src\core\ext\filters\http\message_compress\message_compress_filter.h">
-      <Filter>src\core\ext\filters\http\message_compress</Filter>
-    </ClInclude>
-    <ClInclude Include="$(SolutionDir)\..\src\core\ext\filters\http\server\http_server_filter.h">
-      <Filter>src\core\ext\filters\http\server</Filter>
-    </ClInclude>
-    <ClInclude Include="$(SolutionDir)\..\src\core\lib\security\context\security_context.h">
-      <Filter>src\core\lib\security\context</Filter>
-    </ClInclude>
-    <ClInclude Include="$(SolutionDir)\..\src\core\lib\security\credentials\composite\composite_credentials.h">
-      <Filter>src\core\lib\security\credentials\composite</Filter>
-    </ClInclude>
-    <ClInclude Include="$(SolutionDir)\..\src\core\lib\security\credentials\credentials.h">
-      <Filter>src\core\lib\security\credentials</Filter>
-    </ClInclude>
-    <ClInclude Include="$(SolutionDir)\..\src\core\lib\security\credentials\fake\fake_credentials.h">
-      <Filter>src\core\lib\security\credentials\fake</Filter>
-    </ClInclude>
-    <ClInclude Include="$(SolutionDir)\..\src\core\lib\security\credentials\google_default\google_default_credentials.h">
-      <Filter>src\core\lib\security\credentials\google_default</Filter>
-    </ClInclude>
-    <ClInclude Include="$(SolutionDir)\..\src\core\lib\security\credentials\iam\iam_credentials.h">
-      <Filter>src\core\lib\security\credentials\iam</Filter>
-    </ClInclude>
-    <ClInclude Include="$(SolutionDir)\..\src\core\lib\security\credentials\jwt\json_token.h">
-      <Filter>src\core\lib\security\credentials\jwt</Filter>
-    </ClInclude>
-    <ClInclude Include="$(SolutionDir)\..\src\core\lib\security\credentials\jwt\jwt_credentials.h">
-      <Filter>src\core\lib\security\credentials\jwt</Filter>
-    </ClInclude>
-    <ClInclude Include="$(SolutionDir)\..\src\core\lib\security\credentials\jwt\jwt_verifier.h">
-      <Filter>src\core\lib\security\credentials\jwt</Filter>
-    </ClInclude>
-    <ClInclude Include="$(SolutionDir)\..\src\core\lib\security\credentials\oauth2\oauth2_credentials.h">
-      <Filter>src\core\lib\security\credentials\oauth2</Filter>
-    </ClInclude>
-    <ClInclude Include="$(SolutionDir)\..\src\core\lib\security\credentials\plugin\plugin_credentials.h">
-      <Filter>src\core\lib\security\credentials\plugin</Filter>
-    </ClInclude>
-    <ClInclude Include="$(SolutionDir)\..\src\core\lib\security\credentials\ssl\ssl_credentials.h">
-      <Filter>src\core\lib\security\credentials\ssl</Filter>
-    </ClInclude>
-    <ClInclude Include="$(SolutionDir)\..\src\core\lib\security\transport\auth_filters.h">
-      <Filter>src\core\lib\security\transport</Filter>
-    </ClInclude>
-    <ClInclude Include="$(SolutionDir)\..\src\core\lib\security\transport\lb_targets_info.h">
-      <Filter>src\core\lib\security\transport</Filter>
-    </ClInclude>
-    <ClInclude Include="$(SolutionDir)\..\src\core\lib\security\transport\secure_endpoint.h">
-      <Filter>src\core\lib\security\transport</Filter>
-    </ClInclude>
-    <ClInclude Include="$(SolutionDir)\..\src\core\lib\security\transport\security_connector.h">
-      <Filter>src\core\lib\security\transport</Filter>
-    </ClInclude>
-    <ClInclude Include="$(SolutionDir)\..\src\core\lib\security\transport\security_handshaker.h">
-      <Filter>src\core\lib\security\transport</Filter>
-    </ClInclude>
-    <ClInclude Include="$(SolutionDir)\..\src\core\lib\security\transport\tsi_error.h">
-      <Filter>src\core\lib\security\transport</Filter>
-    </ClInclude>
-    <ClInclude Include="$(SolutionDir)\..\src\core\lib\security\util\json_util.h">
-      <Filter>src\core\lib\security\util</Filter>
-    </ClInclude>
-    <ClInclude Include="$(SolutionDir)\..\src\core\tsi\fake_transport_security.h">
-      <Filter>src\core\tsi</Filter>
-    </ClInclude>
-    <ClInclude Include="$(SolutionDir)\..\src\core\tsi\gts_transport_security.h">
-      <Filter>src\core\tsi</Filter>
-    </ClInclude>
-    <ClInclude Include="$(SolutionDir)\..\src\core\tsi\ssl_transport_security.h">
-      <Filter>src\core\tsi</Filter>
-    </ClInclude>
-    <ClInclude Include="$(SolutionDir)\..\src\core\tsi\ssl_types.h">
-      <Filter>src\core\tsi</Filter>
-    </ClInclude>
-    <ClInclude Include="$(SolutionDir)\..\src\core\tsi\transport_security.h">
-      <Filter>src\core\tsi</Filter>
-    </ClInclude>
-    <ClInclude Include="$(SolutionDir)\..\src\core\tsi\transport_security_adapter.h">
-      <Filter>src\core\tsi</Filter>
-    </ClInclude>
-    <ClInclude Include="$(SolutionDir)\..\src\core\tsi\transport_security_grpc.h">
-      <Filter>src\core\tsi</Filter>
-    </ClInclude>
-    <ClInclude Include="$(SolutionDir)\..\src\core\tsi\transport_security_interface.h">
-      <Filter>src\core\tsi</Filter>
-    </ClInclude>
-    <ClInclude Include="$(SolutionDir)\..\src\core\ext\transport\chttp2\server\chttp2_server.h">
-      <Filter>src\core\ext\transport\chttp2\server</Filter>
-    </ClInclude>
-    <ClInclude Include="$(SolutionDir)\..\src\core\ext\filters\client_channel\client_channel.h">
-      <Filter>src\core\ext\filters\client_channel</Filter>
-    </ClInclude>
-    <ClInclude Include="$(SolutionDir)\..\src\core\ext\filters\client_channel\client_channel_factory.h">
-      <Filter>src\core\ext\filters\client_channel</Filter>
-    </ClInclude>
-    <ClInclude Include="$(SolutionDir)\..\src\core\ext\filters\client_channel\connector.h">
-      <Filter>src\core\ext\filters\client_channel</Filter>
-    </ClInclude>
-    <ClInclude Include="$(SolutionDir)\..\src\core\ext\filters\client_channel\http_connect_handshaker.h">
-      <Filter>src\core\ext\filters\client_channel</Filter>
-    </ClInclude>
-    <ClInclude Include="$(SolutionDir)\..\src\core\ext\filters\client_channel\http_proxy.h">
-      <Filter>src\core\ext\filters\client_channel</Filter>
-    </ClInclude>
-    <ClInclude Include="$(SolutionDir)\..\src\core\ext\filters\client_channel\lb_policy.h">
-      <Filter>src\core\ext\filters\client_channel</Filter>
-    </ClInclude>
-    <ClInclude Include="$(SolutionDir)\..\src\core\ext\filters\client_channel\lb_policy_factory.h">
-      <Filter>src\core\ext\filters\client_channel</Filter>
-    </ClInclude>
-    <ClInclude Include="$(SolutionDir)\..\src\core\ext\filters\client_channel\lb_policy_registry.h">
-      <Filter>src\core\ext\filters\client_channel</Filter>
-    </ClInclude>
-    <ClInclude Include="$(SolutionDir)\..\src\core\ext\filters\client_channel\parse_address.h">
-      <Filter>src\core\ext\filters\client_channel</Filter>
-    </ClInclude>
-    <ClInclude Include="$(SolutionDir)\..\src\core\ext\filters\client_channel\proxy_mapper.h">
-      <Filter>src\core\ext\filters\client_channel</Filter>
-    </ClInclude>
-    <ClInclude Include="$(SolutionDir)\..\src\core\ext\filters\client_channel\proxy_mapper_registry.h">
-      <Filter>src\core\ext\filters\client_channel</Filter>
-    </ClInclude>
-    <ClInclude Include="$(SolutionDir)\..\src\core\ext\filters\client_channel\resolver.h">
-      <Filter>src\core\ext\filters\client_channel</Filter>
-    </ClInclude>
-    <ClInclude Include="$(SolutionDir)\..\src\core\ext\filters\client_channel\resolver_factory.h">
-      <Filter>src\core\ext\filters\client_channel</Filter>
-    </ClInclude>
-    <ClInclude Include="$(SolutionDir)\..\src\core\ext\filters\client_channel\resolver_registry.h">
-      <Filter>src\core\ext\filters\client_channel</Filter>
-    </ClInclude>
-    <ClInclude Include="$(SolutionDir)\..\src\core\ext\filters\client_channel\retry_throttle.h">
-      <Filter>src\core\ext\filters\client_channel</Filter>
-    </ClInclude>
-    <ClInclude Include="$(SolutionDir)\..\src\core\ext\filters\client_channel\subchannel.h">
-      <Filter>src\core\ext\filters\client_channel</Filter>
-    </ClInclude>
-    <ClInclude Include="$(SolutionDir)\..\src\core\ext\filters\client_channel\subchannel_index.h">
-      <Filter>src\core\ext\filters\client_channel</Filter>
-    </ClInclude>
-    <ClInclude Include="$(SolutionDir)\..\src\core\ext\filters\client_channel\uri_parser.h">
-      <Filter>src\core\ext\filters\client_channel</Filter>
-    </ClInclude>
-    <ClInclude Include="$(SolutionDir)\..\src\core\ext\filters\deadline\deadline_filter.h">
-      <Filter>src\core\ext\filters\deadline</Filter>
-    </ClInclude>
-    <ClInclude Include="$(SolutionDir)\..\src\core\ext\transport\chttp2\client\chttp2_connector.h">
-      <Filter>src\core\ext\transport\chttp2\client</Filter>
-    </ClInclude>
-    <ClInclude Include="$(SolutionDir)\..\src\core\ext\transport\inproc\inproc_transport.h">
-      <Filter>src\core\ext\transport\inproc</Filter>
-    </ClInclude>
-=======
->>>>>>> dc1cfe9e
     <ClInclude Include="$(SolutionDir)\..\src\core\ext\filters\client_channel\lb_policy\grpclb\client_load_reporting_filter.h">
       <Filter>src\core\ext\filters\client_channel\lb_policy\grpclb</Filter>
     </ClInclude>
